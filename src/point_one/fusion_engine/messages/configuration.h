--- conflicted
+++ resolved
@@ -1137,210 +1137,6 @@
 }
 
 /**
-<<<<<<< HEAD
- * @brief The ways that this configuration message can be applied to the
- *        previous list of values for that configuration type.
- */
-enum class UpdateAction : uint8_t {
-  /**
-   * Replace the previous list of values with the set provided in
-   * this configuration.
-   */
-  REPLACE = 0
-};
-
-/**
- * @brief Get a human-friendly string name for the specified @ref
- *        UpdateAction.
- * @ingroup config_and_ctrl_messages
- *
- * @param val The enum to get the string name for.
- *
- * @return The corresponding string name.
- */
-inline const char* to_string(UpdateAction val) {
-  switch (val) {
-    case UpdateAction::REPLACE:
-      return "Replace";
-    default:
-      return "Unrecognized";
-  }
-}
-
-/**
- * @brief @ref UpdateAction stream operator.
- * @ingroup config_and_ctrl_messages
- */
-inline std::ostream& operator<<(std::ostream& stream, UpdateAction val) {
-  stream << to_string(val) << " (" << (int)val << ")";
-  return stream;
-}
-
-/**
- * @brief Configure which stream(s) will be sent to an output interface.
- *
- * This message is followed by `N` @ref MsgRate objects, where `N`
- * is equal to @ref num_msgs. For example:
- *
- * ```
- * {MessageHeader, SetConfigMessage, OutputStreamMsgsConfig,
- *  MsgRate, MsgRate,  ...}
- * ```
- */
-struct alignas(4) OutputStreamMsgsConfig {
-  /** The stream this message configures. */
-  uint8_t stream_index = 0;
-  /**
-   * The type of action this configuration message applies to the
-   * previous state of the output stream.
-   */
-  UpdateAction update_action = UpdateAction::REPLACE;
-  /** The number of `msg_rates` entries this message contains. */
-  uint16_t num_msgs = 0;
-  /** Placeholder pointer for variable length set of messages. */
-  MsgRate msg_rates[0];
-};
-
-/**
- * @brief Configuration for the streams associated with a single output
- *        interface.
- *
- * This object is used in the payload of the @ref
- * SetOutputInterfaceConfigMessage and @ref
- * OutputInterfaceConfigResponseMessage messages. The declared contents are
- * followed by `N` `uint8_t` stream indices, where `N` is equal to @ref
- * num_streams. For example:
- *
- * ```
- * {MessageHeader, SetOutputInterfaceConfigMessage,
- *  OutputInterfaceConfigEntry, uint8_t, uint8_t,  ...}
- * ```
- */
-struct alignas(4) OutputInterfaceConfigEntry {
-  /** The output interface to configure. */
-  InterfaceID output_interface;
-  /** The number of `stream_indices` entries this message contains. */
-  uint8_t num_streams = 0;
-  uint8_t reserved[3] = {0};
-  /**
-   * Placeholder pointer for variable length set of indices.
-   *
-   * In the future these streams will be user defined, but for now they are:
-   * - `0`: All FusionEngine messages.
-   * - `1`: All NMEA messages.
-   * - `2`: All RTCM messages.
-   */
-  uint8_t stream_indices[0];
-};
-
-/**
- * @brief Configure the set of output streams enabled for a given output
- *        interface (@ref MessageType::SET_OUTPUT_INTERFACE_CONFIG, version
- *        1.0).
- * @ingroup config_and_ctrl_messages
-
- * The device will respond with a @ref CommandResponseMessage indicating whether
- * or not the request was accepted. Not all interfaces defined in @ref
- * InterfaceID are supported on all devices.
- *
- * Parameter changes are applied to the device's active configuration
- * immediately, but are not saved to persistent storage and will be restored to
- * their previous values on reset. To save configuration settings to persistent
- * storage, see @ref SaveConfigMessage.
- */
-struct alignas(4) SetOutputInterfaceConfigMessage : public MessagePayload {
-  static constexpr MessageType MESSAGE_TYPE =
-      MessageType::SET_OUTPUT_INTERFACE_CONFIG;
-  static constexpr uint8_t MESSAGE_VERSION = 0;
-  /**
-   * The type of action this configuration message applies to the
-   * previous list of streams.
-   */
-  UpdateAction update_action = UpdateAction::REPLACE;
-  uint8_t reserved[3] = {0};
-
-  /**
-   * The new output interface configuration to be applied.
-   */
-  OutputInterfaceConfigEntry output_interface_data;
-};
-
-/**
- * @brief Query the set of message streams configured to be output by the device
- *        on a specified interface. (@ref
- *        MessageType::GET_OUTPUT_INTERFACE_CONFIG, version 1.0).
- * @ingroup config_and_ctrl_messages
- *
- * The device will respond with a @ref OutputInterfaceConfigResponseMessage
- * containing the values.
- */
-struct alignas(4) GetOutputInterfaceConfigMessage : public MessagePayload {
-  static constexpr MessageType MESSAGE_TYPE =
-      MessageType::GET_OUTPUT_INTERFACE_CONFIG;
-  static constexpr uint8_t MESSAGE_VERSION = 0;
-
-  /** The config source to request data from (active, saved, etc.). */
-  ConfigurationSource request_source = ConfigurationSource::ACTIVE;
-
-  uint8_t reserved[3] = {0};
-
-  /**
-   * The output interface to get the config for. If the `type` is @ref
-   * TransportType::ALL then request the configuration for all interfaces.
-   */
-  InterfaceID output_interface;
-};
-
-/**
- * @brief Response to a @ref GetOutputInterfaceConfigMessage request (@ref
- *        MessageType::OUTPUT_INTERFACE_CONFIG_RESPONSE, version 1.0).
- * @ingroup config_and_ctrl_messages
- *
- * This message is followed by `N` @ref OutputInterfaceConfigEntry objects,
- * where `N` is equal to @ref number_of_interfaces. Each of these interfaces is
- * variable size, and the sum of the objects should add up to the message size
- * from the header.
- *
- * For example if the @ref number_of_interfaces is 2 and both interfaces have
- * two streams the payload will look as follows:
- *
- * ```
- * {MessageHeader, OutputInterfaceConfigResponseMessage,
- *  OutputInterfaceConfigEntry, uint8_t, uint8_t,
- *  OutputInterfaceConfigEntry, uint8_t, uint8_t}
- * ```
- */
-struct alignas(4) OutputInterfaceConfigResponseMessage : public MessagePayload {
-  static constexpr MessageType MESSAGE_TYPE =
-      MessageType::OUTPUT_INTERFACE_CONFIG_RESPONSE;
-  static constexpr uint8_t MESSAGE_VERSION = 0;
-
-  /** The source of the parameter value (active, saved, etc.). */
-  ConfigurationSource config_source = ConfigurationSource::ACTIVE;
-
-  /** The response status (success, error, etc.). */
-  Response response = Response::OK;
-
-  /**
-   * Set to `true` if the active configuration differs from the saved
-   * configuration for this parameter.
-   */
-  bool active_differs_from_saved = false;
-
-  /** The number of output interfaces to follow. */
-  uint8_t number_of_interfaces = 0;
-
-  /**
-   * A pointer to the beginning of the interface data.
-   */
-  // Note: This causes a compiler error on MSVC so it is not included:
-  //       https://docs.microsoft.com/en-us/cpp/error-messages/compiler-errors-1/compiler-error-c2233
-  // OutputInterfaceConfigEntry output_interface_data[0];
-};
-
-/**
-=======
->>>>>>> 57a016cf
  * @brief Integer ID for NMEA messages.
  */
 enum class NmeaMessageType : uint16_t {
