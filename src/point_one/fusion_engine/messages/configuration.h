--- conflicted
+++ resolved
@@ -1248,35 +1248,6 @@
 };
 
 /**
-<<<<<<< HEAD
- * @brief Heading bias horizontal/vertical configurations.
-*/
-struct alignas(4) HeadingBias {
-  /**
-   * The angle between the vector from the primary GNSS antenna
-   * to the secondary heading antenna and the vector from the
-   * primary antenna pointing in the forward direction of the vehicle.
-   * A positive angle means the secondary antenna is offset in a
-   * counter-clockwise direction from the forward vector
-   * (positive yaw rotation). For example, if the primary antenna is in
-   * the back of the vehicle and the secondary antenna is in the front,
-   * a positive angle would indicate that the secondary antenna is offset
-   * to the left side of the vehicle.
-  */
-  float horizontal_bias_deg = NAN;
-
-  /**
-   * The angle between the vector from the primary GNSS antenna
-   * to the secondary heading antenna and the vector from the
-   * primary antenna pointing in the forward direction of the vehicle.
-   * A positive angle means the secondary antenna is offset in a
-   * counter-clockwise direction from the forward vector
-   * (positive pitch rotation). For example, if the primary antenna is in
-   * the back of the vehicle and the secondary antenna is in the front,
-   * a positive angle would indicate that the secondary antenna is offset
-   * to the down side of the vehicle.
-  */
-=======
  * @brief Heading bias horizontal/vertical configuration settings.
  * @ingroup config_and_ctrl_messages
  */
@@ -1308,7 +1279,6 @@
    * vehicle and the secondary antenna is in the front, a positive angle would
    * indicate that the secondary antenna is mounted below the primary antenna.
    */
->>>>>>> 455e522f
   float vertical_bias_deg = NAN;
 };
 
