--- conflicted
+++ resolved
@@ -601,7 +601,6 @@
 }
 
 /**
-<<<<<<< HEAD
  * @brief Configure which stream(s) will be sent to an output interface.
  *
  * This message is followed by `N` @ref MsgRate objects, where `N`
@@ -627,11 +626,8 @@
 };
 
 /**
- * @brief Configuration for the streams associated with an output interface.
-=======
  * @brief Configuration for the streams associated with a single output
  *        interface.
->>>>>>> e5e63bb3
  *
  * This object is used in the payload of the @ref
  * SetOutputInterfaceConfigMessage and @ref
