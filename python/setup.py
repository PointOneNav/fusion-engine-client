from setuptools import setup, find_packages

setup(
    name='fusion-engine-client',
    version='v1.11.2',
    packages=find_packages(where='.'),
    install_requires=[
<<<<<<< HEAD
        'wheel>=0.36.2',
        'aenum @ git+https://github.com/PointOneNav/aenum.git@extend-enum#egg=aenum',
        'gpstime @ https://github.com/PointOneNav/gpstime/archive/f9e2ab58a8beeeafee992d87a0eafc50887ba849.zip#egg=gpstime',
=======
>>>>>>> af10b5ae
        'numpy>=1.16.0',
        'construct>=2.10.0',
    ],
    extras_require={
        'analysis': [
            'argparse-formatter>=1.4',
            'gpstime>=0.6.2',
            'plotly>=4.0.0',
            'pymap3d>=2.4.3',
        ],
    },
)<|MERGE_RESOLUTION|>--- conflicted
+++ resolved
@@ -5,12 +5,8 @@
     version='v1.11.2',
     packages=find_packages(where='.'),
     install_requires=[
-<<<<<<< HEAD
         'wheel>=0.36.2',
         'aenum @ git+https://github.com/PointOneNav/aenum.git@extend-enum#egg=aenum',
-        'gpstime @ https://github.com/PointOneNav/gpstime/archive/f9e2ab58a8beeeafee992d87a0eafc50887ba849.zip#egg=gpstime',
-=======
->>>>>>> af10b5ae
         'numpy>=1.16.0',
         'construct>=2.10.0',
     ],
