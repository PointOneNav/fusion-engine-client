--- conflicted
+++ resolved
@@ -5,12 +5,9 @@
     version='v1.9.0',
     packages=find_packages(where='.'),
     install_requires=[
-<<<<<<< HEAD
         'wheel>=0.36.2',
         'aenum @ git+https://github.com/PointOneNav/aenum.git@extend-enum#egg=aenum',
-=======
         'gpstime @ https://github.com/PointOneNav/gpstime/archive/416601324bc46ec496c393bb3e8ab7edd47fb937.zip#egg=gpstime',
->>>>>>> e5e63bb3
         'numpy>=1.16.0',
         'construct>=2.10.0',
     ],
