--- conflicted
+++ resolved
@@ -11,16 +11,12 @@
 # Note: The spelling here is intentional.
 MANIFEST_FILE_NAME = 'maniphest.json'
 
-<<<<<<< HEAD
 # Note that we prioritize the input.66.bin file over the others. For logs containing a single mixed serial
 # data stream as a single message type within the .p1bin file (e.g., Quectel platforms), individual
 # FusionEngine messages may be interrupted by .p1bin message headers since the .p1bin entires are just
 # arbitrary byte blocks. In that case, we must first strip the .p1bin headers using dump_p1bin.py. ID 66 is
 # the value assigned to Quectel/Teseo data within .p1bin files.
-CANDIDATE_MIXED_FILES = ['input.66.bin', 'input.p1bin', 'input.rtcm3']
-=======
-CANDIDATE_MIXED_FILES = ['input.raw', 'input.bin', 'input.rtcm3']
->>>>>>> ae4ab4a8
+CANDIDATE_MIXED_FILES = ['input.66.bin', 'input.p1bin', 'input.raw', 'input.bin', 'input.rtcm3']
 
 
 def find_log_by_pattern(pattern, log_base_dir='/logs', allow_multiple=False,
