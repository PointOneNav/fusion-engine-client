import fnmatch
import os

import logging

from ..messages import MessageHeader, MessageType
<<<<<<< HEAD
from .dump_p1bin import dump_p1bin
=======
from ..utils import trace
>>>>>>> 79366c30

_logger = logging.getLogger('point_one.utils.log')

# Note: The spelling here is intentional.
MANIFEST_FILE_NAME = 'maniphest.json'

# Note that we prioritize the input.66.bin file over the others. For logs containing a single mixed serial
# data stream as a single message type within the .p1bin file (e.g., Quectel platforms), individual
# FusionEngine messages may be interrupted by .p1bin message headers since the .p1bin entires are just
# arbitrary byte blocks. In that case, we must first strip the .p1bin headers using dump_p1bin.py. ID 66 is
# the value assigned to Quectel/Teseo data within .p1bin files.
CANDIDATE_MIXED_FILES = ['input.66.bin', 'input.p1bin', 'input.raw', 'input.bin', 'input.rtcm3']


def find_log_by_pattern(pattern, log_base_dir='/logs', allow_multiple=False,
                        log_test_filenames=(MANIFEST_FILE_NAME,), return_test_file=False):
    """!
    @brief Perform a pattern match to locate a log directory containing the specified files.

    FusionEngine data logs are typically a directory, named with a unique hash, containing a JSON log manifest file and
    binary input/output data files. This function can locate a requested log directory under a base directory based on
    a user-specified pattern as follows:
    - Path to the directory matches the full search pattern
    - AND the deepest subdirectory name matches the last element in the search pattern
    - AND the subdirectory contain a specified test file (or at least one of a list of candidate files; defaults to a
      FusionEngine log manifest file)

    For example:
    | Path                                | `1234`   | `foo*/1234` | `foo_*/1234` |
    | `path/to/foo_bar/12345678`          | match    | match       | match        |
    | `path/to/foo_/1234abcd`             | match    | match       | match        |
    | `path/to/foo_bar/12345678/more/info`| no match | no match    | no match     |
    | `path/to/foo/12345678`              | match    | match       | no match     |
    | `path/to/foo_/abcd1234`             | no match | no match    | no match     |

    Most commonly, users specify the first N characters of a log's hash (e.g., `1234` to locate `/path/to/12345678`.

    @param pattern The pattern to be matched.
    @param log_base_dir The base directory to be searched.
    @param allow_multiple If `True`, return multiple matching logs if present, and return an empty list if no logs match
           the pattern. Otherwise, raise an exception if either multiple or zero logs are found.
    @param log_test_filenames A list of input files to locate within the log directory. If _one_ of the listed files is
           found, the directory is considered a valid log. If `None` or an empty list, skip the test file requirement.
    @param return_test_file If `True`, return the path to the located test file.

    @return A list containing entries for each matching log. Each entry is a tuple containing the path and the log ID.
            If `return_test_file == True`, each tuple will also contain the located test file (or `None` if the test
            file requirement is disabled). If `allow_multiple == False`, the list will always contain exactly one entry.
    """
    if log_test_filenames is None:
        log_test_filenames = []
    elif not isinstance(log_test_filenames, (list, tuple, set)):
        log_test_filenames = [log_test_filenames]
    else:
        log_test_filenames = [f for f in log_test_filenames if f is not None]

    # Match logs in any directory starting with the specified pattern.
    match_pattern = '*/' + pattern + '*'
    last_element = match_pattern.split('/')[-1]

    matches = []
    for root, dirnames, _ in os.walk(log_base_dir):
        # Omit /logs/reports.
        if root == log_base_dir:
            try:
                dirnames.remove('reports')
            except ValueError:
                pass

        for dirname in dirnames:
            path = os.path.join(root, dirname)
            # Match directories that meet the criteria defined above.
            #
            # For example, pattern `foo_*/1234*` match as follows:
            # - `path/to/foo_bar/12345678`           <-- match
            # - `path/to/foo_/1234abcd`              <-- match
            # - `path/to/foo_bar/12345678/more/info` <-- NO MATCH
            # - `path/to/foo/12345678`               <-- NO MATCH
            # - `path/to/foo_/abcd1234`              <-- NO MATCH
            if fnmatch.fnmatch(path, match_pattern) and fnmatch.fnmatch(dirname, last_element):
                test_file = None
                for f in log_test_filenames:
                    test_file_path = os.path.join(path, f)
                    if os.path.exists(test_file_path):
                        test_file = test_file_path
                        break

                if len(log_test_filenames) == 0 or test_file is not None:
                    if return_test_file:
                        matches.append((path, dirname, test_file))
                    else:
                        matches.append((path, dirname))

    if len(matches) > 1 and not allow_multiple:
        # If there are multiple matches, see if any match exactly.
        exact_matches = []
        for m in matches:
            if os.path.basename(m[0]) == pattern:
                exact_matches.append(m)

        if len(exact_matches) == 1:
            matches = exact_matches
        else:
            e = RuntimeError("Found multiple logs that match pattern '%s'. Please be more specific." % pattern)
            _logger.error(str(e))
            _logger.error('Matches:\n  %s' % ('\n  '.join([m[0] for m in matches])))
            raise e
    elif len(matches) == 0:
        message = "Found no logs that match pattern '%s'." % pattern
        if not allow_multiple:
            raise FileNotFoundError(message)
        else:
            _logger.warning(message)

    return matches


def find_log_file(input_path, candidate_files=None, return_output_dir=False, return_log_id=False, log_base_dir='/logs'):
    """!
    @brief Locate a log directory containing the specified file(s).

    `input_path` may be a file, a directory, or a pattern to be matched to a parent directory within `log_base_dir`.

    If `input_path` is a directory or pattern, this function will attempt to locate a log directory containing a data
    file from a list of candidate filenames (`candidate_files`).

    If `input_path` is a file, `candidate_files` will be ignored and the returned output directory will be the parent
    directory of that file.

    ```
    /logs/2021-10-01/
      abcdef/
        fusion_engine.p1log
        maniphest.json

    > find_log_file(input_path='abc', candidate_files=['fusion_engine.p1log'])
    /logs/2021-10-01/abcdef/fusion_engine.p1log
    ```

    @note
    For normal use, it is recommended that you call @ref locate_log() or @ref find_p1log_file() instead.

    @param input_path The path to a data file, a FusionEngine log directory, or a pattern to be matched (see @ref
           find_fusion_engine_log()).
    @param candidate_files A list of one or more data files to be located within the log directory, in order of
           priority. If `None`, defaults to `fusion_engine.p1log`.
    @param return_output_dir If `True`, return the output directory associated with the located input file.
    @param return_log_id If `True`, return the ID of the log if the requested path is a FusionEngine log.
    @param log_base_dir The base directory to be searched when performing a pattern match for a log directory.

    @return The path to the located file or a tuple containing:
            - The path to the located file.
            - The path to the located output directory. Only provided if `return_output_dir` is `True`.
            - The log ID string, or `None` if the requested file is not part of a FusionEngine log. Only provided if
              `return_log_id` is `True`.
    """
    # Check if the input path is a file. If so, return it and set the output directory to its parent directory.
    if os.path.isfile(input_path):
        output_dir = os.path.dirname(input_path)
        if output_dir == "":
            output_dir = "."
        log_id = None
    # If the input path is a directory, see if it's a P1 log. If it is not a directory, see if it pattern matches to a
    # log directory within `log_base_dir`. If so for either case, set the output directory to the log directory (note
    # that the .p1log may be contained within a subdirectory).
    else:
        if candidate_files is None:
            # No candidate files specified. Default to 'fusion_engine.p1log'.
            candidate_files = ['fusion_engine.p1log']
        elif not isinstance(candidate_files, (tuple, list)):
            # User specified a string, not a list. Convert to a list.
            candidate_files = [candidate_files]

        # First, see if the user's path is an existing log directory containing a data file. If so, use that.
        log_dir = None
        log_id = None
        dir_exists = os.path.isdir(input_path)
        if dir_exists:
            for f in candidate_files:
                if f is None:
                    continue

                test_path = os.path.join(input_path, f)
                if os.path.exists(test_path):
                    log_dir = input_path
                    log_id = os.path.basename(log_dir)
                    input_path = test_path
                    break

        # If the user didn't specify a directory, or the directory wasn't considered a valid log (i.e., didn't have any
        # of the candidate files in it), check if they provided a pattern match to a log (i.e., a partial log ID or a
        # search pattern (foo*/partial_id*)).
        if log_dir is None:
            if dir_exists:
                _logger.info("Directory '%s' does not contain a data file. Attempting a pattern match." % input_path)
            else:
                _logger.info("File '%s' not found. Searching for a matching log." % input_path)

            try:
                matches = find_log_by_pattern(input_path, log_base_dir=log_base_dir,
                                              log_test_filenames=candidate_files, return_test_file=True)
                log_dir = matches[0][0]
                log_id = matches[0][1]
                input_path = matches[0][2]
            except RuntimeError as e:
                # Multiple matching directories found.
                raise e
            except FileNotFoundError as e:
                if dir_exists:
                    # User path is an existing directory but no candidate files found in it _and_ it wasn't a pattern
                    # match to a different directory with files.
                    raise FileNotFoundError("Directory '%s' is not a valid FusionEngine log." % input_path)
                else:
                    # No log directories found matching user pattern.
                    raise e

        output_dir = log_dir

    result = [input_path]
    if return_output_dir:
        result.append(output_dir)
    if return_log_id:
        result.append(log_id)

    if len(result) == 1:
        return result[0]
    else:
        return tuple(result)


def find_p1log_file(input_path, return_output_dir=False, return_log_id=False, log_base_dir='/logs',
                    load_original=False):
    """!
    @brief Locate a FusionEngine log directory containing a `*.p1log` file from a list of expected candidate paths.

    If `input_path` is a file, the returned output directory will be the parent directory of that file. If it is a
    FusionEngine log, the returned output directory will be the log directory.

    @note
    `*.p1log` files must contain _only_ FusionEngine messages. See also @ref locate_log(), which supports both `*.p1log`
    files and mixed binary files.

    @param input_path The path to a `.p1log` file, a FusionEngine log directory, or a pattern to be matched (see @ref
           find_fusion_engine_log()).
    @param return_output_dir If `True`, return the output directory associated with the located input file.
    @param return_log_id If `True`, return the ID of the log if the requested path is a FusionEngine log.
    @param log_base_dir The base directory to be searched when performing a pattern match for a log directory.
    @param load_original If `True`, load the `.p1log` file originally recorded with the log. Otherwise, load the log
           playback output if it exists (default).

    @return The path to the located file or a tuple containing:
            - The path to the located file.
            - The path to the located output directory. Only provided if `return_output_dir` is `True`.
            - The log ID string, or `None` if the requested file is not part of a FusionEngine log. Only provided if
              `return_log_id` is `True`.
    """
    # If a playback file exists, load that first over the original file unless the user specifically says to load the
    # originally recorded file. In that case, the playback file paths will be set to None and ignored in the loop below.
    # Note that the playback file is currently stored in a different directory.
    candidate_files = ['output/fusion_engine.playback.p1log' if not load_original else None,
                       # v- Typically captured at the time the log is recorded.
                       'fusion_engine.p1log',
                       # V- Content embedded in the log and extracted during playback.
                       'output/fusion_engine.realtime.p1log',
                       # Legacy path, maintained for backwards compatibility.
                       'filter/output/fe_service/output.playback.p1bin' if not load_original else None,
                       'filter/output/fe_service/output.p1bin']
    result = find_log_file(input_path, candidate_files=candidate_files, return_output_dir=return_output_dir,
                           return_log_id=return_log_id, log_base_dir=log_base_dir)
<<<<<<< HEAD
    p1log_path = result[0]

    if p1log_path.endswith('.playback.p1log') or p1log_path.endswith('.playback.p1bin'):
        _logger.warning('Using .p1log file from log playback. If you want the originally recorded data, set '
                        '--original.')

    if p1log_path.endswith('.p1log') \
            or p1log_path.endswith('fe_service/output.p1bin') \
            or p1log_path.endswith('fe_service/output.playback.p1bin'):
=======
    if isinstance(result, tuple):
        p1log_path = result[0]
    else:
        p1log_path = result

    if p1log_path.endswith('.p1log') or p1log_path.endswith('filter/output/fe_service/output.p1bin'):
>>>>>>> 79366c30
        return result
    else:
        # If we got here and find_log_file() didn't raise an exception, the user specified a file (not a directory) and
        # it does not end in .p1log. We'll assume it is not a .p1log file -- it may contained mixed contents, including
        # FusionEngine messages, but it is not a .p1log file with _exclusively_ FusionEngine messages.
        raise FileExistsError('Specified file is not a .p1log file.')


def extract_fusion_engine_log(input_path, output_path=None, warn_on_gaps=True, return_counts=False):
    """!
    @brief Extract FusionEngine data from a file containing mixed binary data.

    @param input_path The path to the binary file to be read.
    @param output_path The path to an output file to be generated. If `None`, set to `<prefix>.p1log`, where
           `input_path` is `<prefix>.<ext>`.
    @param warn_on_gaps If `True`, print a warning if gaps are detected in the data sequence numbers.
    @param return_counts If `True`, return the number of messages extracted for each message type.

    @return A tuple containing:
            - The number of decoded messages.
            - A `dict` containing the number of messages extracted for each message type. Only provided if
              `return_counts` is `True`.
    """
    def _advance_to_next_sync(in_fd):
        try:
            while True:
                byte0 = in_fd.read(1)[0]
                while True:
                    if byte0 == MessageHeader._SYNC0:
                        byte1 = in_fd.read(1)[0]
                        if byte1 == MessageHeader._SYNC1:
                            in_fd.seek(-2, os.SEEK_CUR)
                            return True
                        byte0 = byte1
                    else:
                        break
        except IndexError:
            return False

    if output_path is None:
        output_path = os.path.splitext(input_path)[0] + '.p1log'

    header = MessageHeader()
    valid_count = 0
    message_counts = {}
    with open(input_path, 'rb') as in_fd:
        with open(output_path, 'wb') as out_path:
            prev_sequence_number = None
            while True:
                if not _advance_to_next_sync(in_fd):
                    break

                offset = in_fd.tell()
                _logger.trace('Reading candidate message @ %d (0x%x).' % (offset, offset))

                data = in_fd.read(MessageHeader.calcsize())
                read_len = len(data)
                try:
                    header.unpack(data, warn_on_unrecognized=False)
                    if header.payload_size_bytes > MessageHeader._MAX_EXPECTED_SIZE_BYTES:
                        raise ValueError('Payload size (%d) too large.' % header.payload_size_bytes)

                    payload = in_fd.read(header.payload_size_bytes)
                    read_len += len(payload)
                    if len(payload) != header.payload_size_bytes:
                        raise ValueError('Not enough data - likely not a valid FusionEngine header.')

                    data += payload
                    header.validate_crc(data)

                    if prev_sequence_number is not None and \
                       (header.sequence_number - prev_sequence_number) != 1 and \
                       not (header.sequence_number == 0 and prev_sequence_number == 0xFFFFFFFF):
                        func = _logger.warning if warn_on_gaps else _logger.debug
                        func('Data gap detected @ %d (0x%x). [sequence=%d, prev_sequence=%d, # messages=%d]' %
                             (offset, offset, header.sequence_number, prev_sequence_number, valid_count + 1))
                    prev_sequence_number = header.sequence_number

                    _logger.debug('Read %s message @ %d (0x%x). [length=%d B, sequence=%d, # messages=%d]' %
                                  (header.get_type_string(), offset, offset,
                                   MessageHeader.calcsize() + header.payload_size_bytes, header.sequence_number,
                                   valid_count + 1))

                    out_path.write(data)
                    valid_count += 1
                    message_counts.setdefault(header.message_type, 0)
                    message_counts[header.message_type] += 1
                except ValueError as e:
                    offset += 1
                    _logger.trace('%s Rewinding to offset %d (0x%x).' % (str(e), offset, offset))
                    in_fd.seek(offset, os.SEEK_SET)

        if valid_count > 0:
            _logger.debug('Found %d valid FusionEngine messages.' % valid_count)
            for type, count in message_counts.items():
                _logger.debug('  %s: %d' % (MessageType.get_type_string(type), count))
        else:
            _logger.debug('No FusionEngine messages found.')
            os.remove(output_path)

    if return_counts:
        return valid_count, message_counts
    else:
        return valid_count


def locate_log(input_path, log_base_dir='/logs', return_output_dir=False, return_log_id=False,
               load_original=False):
    """!
    @brief Locate a FusionEngine `*.p1log` file, or a binary file containing a mixed stream of FusionEngine messages and
           other content.

    If a mixed binary file is found, extract the FusionEngine content into a `*.p1log` file in the same directory.

    If `input_path` is a file, the returned output directory will be the parent directory of that file. If it is a
    FusionEngine log, the returned output directory will be the log directory.

    See also @ref find_p1log_file().

    @param input_path One of:
           - The path to a `.p1log` file or mixed content binary file
           - A FusionEngine log directory or a directory containing one of the recognized mixed content files (see @ref
             CANDIDATE_MIXED_FILES)
           - A log pattern to be matched (see @ref find_fusion_engine_log()).
    @param log_base_dir The base directory to be searched when performing a pattern match for a log directory.
    @param return_output_dir If `True`, return the output directory associated with the located input file.
    @param return_log_id If `True`, return the ID of the log if the requested path is a FusionEngine log.
    @param load_original If `True`, load the `.p1log` file originally recorded with the log. Otherwise, load the log
           playback output if it exists (default).

    @return The path to the located file or a tuple of:
            - The path to the located (or extracted) `*.p1log` file
            - The path to the located output directory. Only provided if `return_output_dir` is `True`.
            - The log ID string, or `None` if the requested file is not part of a FusionEngine log. Only provided if
              `return_log_id` is `True`.
    """
    # Try to find the log normally (look for a directory containing a .p1log file).
    try:
        result = find_p1log_file(input_path, log_base_dir=log_base_dir,
                                 return_output_dir=return_output_dir, return_log_id=return_log_id,
                                 load_original=load_original)
        return result
    except (FileNotFoundError, RuntimeError) as e:
        is_mixed_file = False
        _logger.error(str(e))
    except FileExistsError as e:
        is_mixed_file = True

    # If that fails, see if we can find a directory containing a mixed content binary file. If found, try to extract
    # FusionEngine messages from it.
    if is_mixed_file:
        # We already know where the file is, but we call find_log_file() anyway just to populate a result tuple for us.
        result = find_log_file(input_path, return_output_dir=return_output_dir, return_log_id=return_log_id)
        mixed_file_path = input_path
    else:
        _logger.info('Could not find a FusionEngine log directory containing a .p1log file. Searching for a P1 log '
                     'with mixed binary data.')
        try:
            result = find_log_file(input_path, candidate_files=CANDIDATE_MIXED_FILES, log_base_dir=log_base_dir,
                                   return_output_dir=return_output_dir, return_log_id=return_log_id)
            if isinstance(result, tuple):
                mixed_file_path = result[0]
            else:
                mixed_file_path = result
        except (FileNotFoundError, RuntimeError) as e:
            _logger.error(str(e))
            result = [None]
            if return_output_dir:
                result.append(None)
            if return_log_id:
                result.append(None)

            if len(result) == 1:
                return result[0]
            else:
                return tuple(result)

    # If this is a .p1bin file, dump its contents. p1bin files typically contain unaligned blocks of binary data.
    # dump_p1bin() will extract the blocks and concatenate them.
    if mixed_file_path.endswith('.p1bin'):
        _logger.info("Found p1bin file '%s'. Extracting binary stream." % mixed_file_path)
        _, bin_files = dump_p1bin(input_path=mixed_file_path)
        # Data type 66 contains mixed Quectel binary data, including FusionEngine data.
        if 66 in bin_files:
            mixed_file_path = bin_files[66]
        else:
            _logger.warning('No mixed data extracted from .p1bin file.')
            return [None for _ in result]

    # Now, search for FusionEngine messages within the mixed binary data.
    _logger.info("Found mixed-content log file '%s'." % mixed_file_path)
    log_dir = os.path.dirname(mixed_file_path)
    if is_mixed_file:
        fe_path = os.path.splitext(mixed_file_path)[0] + '.p1log'
    else:
        fe_path = os.path.join(log_dir, "fusion_engine.p1log")

    _logger.info("Extracting FusionEngine content to '%s'." % fe_path)
    num_messages = extract_fusion_engine_log(input_path=mixed_file_path, output_path=fe_path)
    if num_messages > 0:
        if isinstance(result, tuple):
            result = list(result)
            result[0] = fe_path
            return tuple(result)
        else:
            return result
    else:
        _logger.warning('No FusionEngine data extracted from mixed data file.')
        if isinstance(result, tuple):
            return [None for _ in result]
        else:
            return None<|MERGE_RESOLUTION|>--- conflicted
+++ resolved
@@ -3,12 +3,9 @@
 
 import logging
 
+from .dump_p1bin import dump_p1bin
 from ..messages import MessageHeader, MessageType
-<<<<<<< HEAD
-from .dump_p1bin import dump_p1bin
-=======
 from ..utils import trace
->>>>>>> 79366c30
 
 _logger = logging.getLogger('point_one.utils.log')
 
@@ -278,8 +275,10 @@
                        'filter/output/fe_service/output.p1bin']
     result = find_log_file(input_path, candidate_files=candidate_files, return_output_dir=return_output_dir,
                            return_log_id=return_log_id, log_base_dir=log_base_dir)
-<<<<<<< HEAD
-    p1log_path = result[0]
+    if isinstance(result, tuple):
+        p1log_path = result[0]
+    else:
+        p1log_path = result
 
     if p1log_path.endswith('.playback.p1log') or p1log_path.endswith('.playback.p1bin'):
         _logger.warning('Using .p1log file from log playback. If you want the originally recorded data, set '
@@ -288,14 +287,6 @@
     if p1log_path.endswith('.p1log') \
             or p1log_path.endswith('fe_service/output.p1bin') \
             or p1log_path.endswith('fe_service/output.playback.p1bin'):
-=======
-    if isinstance(result, tuple):
-        p1log_path = result[0]
-    else:
-        p1log_path = result
-
-    if p1log_path.endswith('.p1log') or p1log_path.endswith('filter/output/fe_service/output.p1bin'):
->>>>>>> 79366c30
         return result
     else:
         # If we got here and find_log_file() didn't raise an exception, the user specified a file (not a directory) and
@@ -483,7 +474,10 @@
             mixed_file_path = bin_files[66]
         else:
             _logger.warning('No mixed data extracted from .p1bin file.')
-            return [None for _ in result]
+            if isinstance(result, tuple):
+                return [None for _ in result]
+            else:
+                return None
 
     # Now, search for FusionEngine messages within the mixed binary data.
     _logger.info("Found mixed-content log file '%s'." % mixed_file_path)
