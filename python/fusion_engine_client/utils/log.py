--- conflicted
+++ resolved
@@ -1,14 +1,8 @@
 import fnmatch
 import os
 
-<<<<<<< HEAD
-import logging
-import struct
-
+from . import trace as logging
 from .dump_p1bin import dump_p1bin
-=======
-from . import trace as logging
->>>>>>> d7403b20
 from ..messages import MessageType
 from ..parsers.file_index import FileIndexBuilder, FileIndex
 from ..parsers.mixed_log_reader import MixedLogReader
