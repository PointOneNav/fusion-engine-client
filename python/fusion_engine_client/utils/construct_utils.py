--- conflicted
+++ resolved
@@ -91,7 +91,6 @@
     """!
     @brief Adapter for automatically converting between construct Enum and
            python Enums.
-<<<<<<< HEAD
 
     Usage Example:
     ```{.py}
@@ -99,15 +98,6 @@
             FOO = 0
             BAR = 1
 
-=======
-
-    Usage Example:
-    ```{.py}
-        class ConfigType(IntEnum):
-            FOO = 0
-            BAR = 1
-
->>>>>>> 5432d737
         ConfigConstruct = EnumAdapter(ConfigType, Enum(Int32ul, ConfigType))
 
         UserConfigConstruct = Struct(
@@ -133,10 +123,7 @@
 
     def _encode(self, obj, context, path):
         return obj
-<<<<<<< HEAD
-=======
 
->>>>>>> 5432d737
 
 def AutoEnum(construct_cls, enum_cls):
     """!
