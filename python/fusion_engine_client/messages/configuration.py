--- conflicted
+++ resolved
@@ -42,17 +42,6 @@
 
 
 class TransportType(IntEnum):
-<<<<<<< HEAD
-  INVALID = 0,
-  SERIAL = 1,
-  FILE = 2,
-  TCP_CLIENT = 3,
-  TCP_SERVER = 4,
-  UDP_CLIENT = 5,
-  UDP_SERVER = 6,
-  ## This is used for requesting the configuration for all interfaces.
-  ALL = 255,
-=======
     INVALID = 0,
     SERIAL = 1,
     FILE = 2,
@@ -62,7 +51,6 @@
     UDP_SERVER = 6,
     ## This is used for requesting the configuration for all interfaces.
     ALL = 255,
->>>>>>> 5432d737
 
 
 class UpdateAction(IntEnum):
@@ -193,10 +181,7 @@
     """
     pass
 
-<<<<<<< HEAD
-=======
-
->>>>>>> 5432d737
+
 @_conf_gen.create_config_class(ConfigType.GNSS_LEVER_ARM, _conf_gen.Point3FConstruct)
 class GnssLeverArmConfig(_conf_gen.Point3F):
     """!
@@ -204,10 +189,7 @@
     """
     pass
 
-<<<<<<< HEAD
-=======
-
->>>>>>> 5432d737
+
 @_conf_gen.create_config_class(ConfigType.OUTPUT_LEVER_ARM, _conf_gen.Point3FConstruct)
 class OutputLeverArmConfig(_conf_gen.Point3F):
     """!
@@ -215,10 +197,7 @@
     """
     pass
 
-<<<<<<< HEAD
-=======
-
->>>>>>> 5432d737
+
 @_conf_gen.create_config_class(ConfigType.UART0_BAUD, _conf_gen.UInt32Construct)
 class Uart0BaudConfig(_conf_gen.IntegerVal):
     """!
@@ -226,10 +205,7 @@
     """
     pass
 
-<<<<<<< HEAD
-=======
-
->>>>>>> 5432d737
+
 @_conf_gen.create_config_class(ConfigType.UART1_BAUD, _conf_gen.UInt32Construct)
 class Uart1BaudConfig(_conf_gen.IntegerVal):
     """!
@@ -237,10 +213,7 @@
     """
     pass
 
-<<<<<<< HEAD
-=======
-
->>>>>>> 5432d737
+
 @_conf_gen.create_config_class(ConfigType.DEVICE_COARSE_ORIENTATION, _conf_gen.CoarseOrientationConstruct)
 class DeviceCourseOrientationConfig(_conf_gen.CoarseOrientation):
     """!
@@ -258,10 +231,7 @@
     """
     pass
 
-<<<<<<< HEAD
-=======
-
->>>>>>> 5432d737
+
 @_conf_gen.create_config_class(ConfigType.INVALID, _conf_gen.EmptyConstruct)
 class InvalidConfig(_conf_gen.Empty):
     """!
@@ -304,11 +274,7 @@
     def pack(self, buffer: bytes = None, offset: int = 0, return_buffer: bool = True) -> (bytes, int):
         if not isinstance(self.config_object, _conf_gen.ConfigClass):
             raise TypeError(f'The config_object member ({str(self.config_object)}) must be set to a class decorated '
-<<<<<<< HEAD
-                             'with create_config_class.')
-=======
                             'with create_config_class.')
->>>>>>> 5432d737
         config_type = self.config_object.GetType()
         construct_obj = _conf_gen.CONFIG_MAP[config_type]
         data = construct_obj.build(self.config_object)
@@ -446,11 +412,7 @@
     def pack(self, buffer: bytes = None, offset: int = 0, return_buffer: bool = True) -> (bytes, int):
         if not isinstance(self.config_object, _conf_gen.ConfigClass):
             raise TypeError(f'The config_object member ({str(self.config_object)}) must be set to a class decorated '
-<<<<<<< HEAD
-                             'with create_config_class.')
-=======
                             'with create_config_class.')
->>>>>>> 5432d737
         values = dict(self.__dict__)
         config_type = self.config_object.GetType()
         construct_obj = _conf_gen.CONFIG_MAP[config_type]
@@ -503,10 +465,7 @@
     """!
     Adapter to handle setting `num_streams` implicitly.
     """
-<<<<<<< HEAD
-=======
-
->>>>>>> 5432d737
+
     def __init__(self):
         super().__init__(Struct(
             "output_interface" / _InterfaceIDConstruct,
