from datetime import datetime, timedelta, timezone
from enum import IntEnum
import logging
import math
import struct
from zlib import crc32

import numpy as np

_logger = logging.getLogger('point_one.fusion_engine.messages.defs')


class SatelliteType(IntEnum):
    UNKNOWN = 1
    GPS = 1
    GLONASS = 2
    LEO = 3
    GALILEO = 4
    BEIDOU = 5
    QZSS = 6
    MIXED = 7
    SBAS = 8
    IRNSS = 9


class SolutionType(IntEnum):
    # Invalid, no position available.
    Invalid = 0
    # Standalone GNSS fix, no correction data used.
    AutonomousGPS = 1
    # Differential GNSS pseudorange solution using a local RTK base station or SSR or SBAS corrections.
    DGPS = 2
    # GNSS RTK solution with fixed integer carrier phase ambiguities (one or more signals fixed).
    RTKFixed = 4
    # GNSS RTK solution with floating point carrier phase ambiguities.
    RTKFloat = 5
    # Integrated position using dead reckoning.
    Integrate = 6
    # Using vision measurements.
    Visual = 9
    # GNSS precise point positioning (PPP) pseudorange/carrier phase solution.
    PPP = 10


class MessageType(IntEnum):
    INVALID = 0

    # INS solution messages.
    POSE = 10000
    GNSS_INFO = 10001
    GNSS_SATELLITE = 10002
    POSE_AUX = 10003

    # Sensor measurement messages.
    IMU_MEASUREMENT = 11000

    # ROS messages.
    ROS_POSE = 12000
    ROS_GPS_FIX = 12010
    ROS_IMU = 12011

    RESERVED = 20000

    @classmethod
    def get_type_string(cls, type):
        try:
            if isinstance(type, str):
                # Convert a string name to a message type (e.g., 'POSE' -> MessageType.POSE).
                type = MessageType[type.upper()]
            else:
                # Convert an int to a MessageType. If `type` is already a MessageType, it'll pass through.
                type = MessageType(type)

            return '%s (%d)' % (type.name, type.value)
        except (KeyError, ValueError):
            try:
                if int(type) >= MessageType.RESERVED:
                    return 'RESERVED (%s)' % str(type)
            except:
                pass

            return 'UNKNOWN (%s)' % str(type)


class Timestamp:
    _INVALID = 0xFFFFFFFF

    _FORMAT = '<II'
    _SIZE: int = struct.calcsize(_FORMAT)

    _GPS_EPOCH = datetime(1980, 1, 6, tzinfo=timezone.utc)

    def __init__(self, time_sec=math.nan):
        self.seconds = float(time_sec)

    def as_gps(self) -> datetime:
        if math.isnan(self.seconds):
            return None
        else:
            return Timestamp._GPS_EPOCH + timedelta(seconds=self.seconds)

    def pack(self, buffer: bytes = None, offset: int = 0, return_buffer: bool = False) -> (bytes, int):
        if math.isnan(self.seconds):
            int_part = Timestamp._INVALID
            frac_part_ns = Timestamp._INVALID
        else:
            int_part = int(self.seconds)
            frac_part_ns = int((self.seconds - int_part) * 1e9)

        if buffer is None:
            buffer = struct.pack(Timestamp._FORMAT, int_part, frac_part_ns)
        else:
            args = (int_part, frac_part_ns)
            struct.pack_into(Timestamp._FORMAT, buffer, offset, *args)

        if return_buffer:
            return buffer
        else:
            return self.calcsize()

    def unpack(self, buffer: bytes, offset: int = 0) -> int:
        (int_part, frac_part_ns) = struct.unpack_from(Timestamp._FORMAT, buffer, offset)
        if int_part == Timestamp._INVALID or frac_part_ns == Timestamp._INVALID:
            self.seconds = math.nan
        else:
            self.seconds = int_part + (frac_part_ns * 1e-9)
        return Timestamp._SIZE

    @classmethod
    def calcsize(cls) -> int:
        return Timestamp._SIZE

    def __eq__(self, other):
        return self.seconds == other.seconds

    def __ne__(self, other):
        return self.seconds != other.seconds

    def __lt__(self, other):
        return self.seconds < other.seconds

    def __le__(self, other):
        return self.seconds <= other.seconds

    def __gt__(self, other):
        return self.seconds > other.seconds

    def __ge__(self, other):
        return self.seconds >= other.seconds

    def __bool__(self):
        return not math.isnan(self.seconds)

    def __float__(self):
        return self.seconds

    def __str__(self):
        return '%.3f seconds' % self.seconds


class MessageHeader:
    INVALID_SOURCE_ID = 0xFFFFFFFF

    _SYNC0 = 0x2E # '.'
    _SYNC1 = 0x31 # '1'

    _FORMAT = '<BB2xIBBHIII'
    _SIZE: int = struct.calcsize(_FORMAT)

    _MAX_EXPECTED_SIZE_BYTES = (1 << 24)

    def __init__(self, message_type: MessageType = MessageType.INVALID):
        self.crc: int = 0
        self.protocol_version: int = 2
        self.sequence_number: int = 0
        self.message_version: int = 0
        self.message_type: MessageType = message_type
        self.payload_size_bytes: int = 0
        self.source_identifier: int = MessageHeader.INVALID_SOURCE_ID

    def get_type_string(self):
        return MessageType.get_type_string(self.message_type)

    def calculate_crc(self, payload: bytes):
        """!
        @brief Calculate the CRC for this header and the specified payload.

        @post
        @ref crc and @ref payload_size_bytes will be populated automatically on return.

        @return The computed CRC.
        """
        # Set the payload length and then pack the header so we can compute the CRC on the header fields starting with
        # protocol_version, then add the payload into the CRC.
        self.payload_size_bytes = len(payload)
        header_buffer = self.pack()
        self.crc = crc32(header_buffer[8:])
        self.crc = crc32(payload, self.crc)
        return self.crc

    def validate_crc(self, buffer: bytes, offset: int = 0):
        # Sanity check the message payload length before calculating the CRC.
        if self.payload_size_bytes > MessageHeader._MAX_EXPECTED_SIZE_BYTES:
            raise ValueError('Payload length failed sanity check. [%d bytes > %d bytes]' %
                             (self.payload_size_bytes, MessageHeader._MAX_EXPECTED_SIZE_BYTES))

        message_size_bytes = MessageHeader._SIZE + self.payload_size_bytes
        crc = crc32(buffer[(offset + 8):(offset + message_size_bytes)])
        if crc != self.crc:
            raise ValueError('CRC mismatch. [expected=0x%08x, computed=0x%08x]' % (self.crc, crc))

    def pack(self, buffer: bytes = None, offset: int = 0, payload: bytes = None, return_buffer: bool = True) ->\
            (bytes, int):
        """!
        @brief Serialize this header, or a complete header + payload, into a byte buffer.

        @post
        If `payload is not None`, @ref payload_size_bytes will be set automatically and @ref crc will be populated with
        the computed CRC.

        @param buffer If specified, serialize into the provided buffer. Otherwise, create a new buffer.
        @param offset The offset into the buffer (in bytes) at which the message header will be written. Ignored if
               `buffer is None`.
        @param payload If specified, include the provided message payload in the serialized result.
        @param return_buffer If `True`, return the `bytes` buffer object. Otherwise, return the size of the serialized
               content (in bytes).

        @return A `bytes` object containing the serialized message, or the size of the serialized content (in bytes).
        """
        # If the payload is specified, set the CRC and payload length, and then append the payload to the returned
        # result.
        if payload is not None:
            self.calculate_crc(payload)

<<<<<<< HEAD
        args = (MessageHeader._SYNC0, MessageHeader._SYNC1, self.crc, self.protocol_version, self.message_version, int(self.message_type), self.sequence_number,
                self.payload_size_bytes, self.source_identifier)
=======
        args = (MessageHeader._SYNC0, MessageHeader._SYNC1, self.crc, self.protocol_version, self.message_version,
                int(self.message_type), self.sequence_number, self.payload_size_bytes, self.source_identifier)
>>>>>>> 5154520a
        if buffer is None:
            buffer = struct.pack(MessageHeader._FORMAT, *args)
            if payload is not None:
                buffer += payload
        else:
            struct.pack_into(MessageHeader._FORMAT, buffer, offset, *args)
            if payload is not None:
                offset += MessageHeader._SIZE
                buffer[offset:offset + len(payload)] = payload

        if return_buffer:
            return buffer
        else:
            return self.calcsize()

    def unpack(self, buffer: bytes, offset: int = 0, validate_crc: bool = False,
               warn_on_unrecognized: bool = True) -> int:
        """!
        @brief Deserialize a message header and validate its sync bytes and CRC.

        @note
        If CRC validation is enabled, the complete message payload is assumed to follow the header in `buffer`.

        @param buffer A byte buffer containing a serialized message.
        @param offset The offset into the buffer (in bytes) at which the message header begins.
        @param validate_crc If `True`, validate the deserialized CRC against the data in the buffer.

        @return The size of the serialized header (in bytes).
        """
        (sync0, sync1,
         self.crc, self.protocol_version,
         self.message_version, message_type_int,
         self.sequence_number, self.payload_size_bytes, self.source_identifier) = \
            struct.unpack_from(MessageHeader._FORMAT, buffer, offset)

        if sync0 != MessageHeader._SYNC0 or sync1 != MessageHeader._SYNC1:
            raise ValueError('Received invalid sync bytes. [sync0=0x%02x, sync1=0x%02x]' % (sync0, sync1))

        # Validate the CRC, assuming the message payload follows in the buffer.
        if validate_crc:
            self.validate_crc(buffer, offset)

        try:
            self.message_type = MessageType(message_type_int)
        except ValueError:
            if warn_on_unrecognized:
                _logger.log(logging.WARNING if message_type_int < int(MessageType.RESERVED) else logging.DEBUG,
                            'Unrecognized message type %d.' % message_type_int)
            self.message_type = message_type_int

        return MessageHeader._SIZE

    def get_message_size(self) -> int:
        """!
        @brief Calculate the total message size (header + payload).

        @return The message size (in bytes).
        """
        return MessageHeader._SIZE + self.payload_size_bytes

    @classmethod
    def calcsize(cls) -> int:
        """!
        @brief Calculate the size of the header.

        @return The size of the header (in bytes).
        """
        return MessageHeader._SIZE

    @classmethod
    def unpack_values(cls, format, buffer, offset=0, *args):
        values = struct.unpack_from(format, buffer, offset)

        args = list(args)
        value_idx = 0
        for arg_idx in range(len(args)):
            arg = args[arg_idx]
            if isinstance(arg, np.ndarray):
                for i in range(arg.size):
                    arg.flat[i] = values[value_idx]
                    value_idx += 1
            else:
                args[arg_idx] = values[value_idx]
                value_idx += 1

        return tuple(args)


class MessagePayload:
    """!
    @brief Message payload API.
    """
    def __init__(self):
        pass

    @classmethod
    def get_type(cls) -> MessageType:
        return cls.MESSAGE_TYPE

    @classmethod
    def get_version(cls) -> int:
        return cls.MESSAGE_VERSION

    def pack(self, buffer: bytes = None, offset: int = 0, return_buffer: bool = True) -> (bytes, int):
        raise NotImplementedError('pack() not implemented.')

    def unpack(self, buffer: bytes, offset: int = 0) -> int:
        raise NotImplementedError('unpack() not implemented.')

    def __repr__(self):
        try:
            return '%s message' % MessageType.get_type_string(self.get_type())
        except NotImplementedError:
            return 'Unknown message payload.'

    def __str__(self):
        return repr(self)


def PackedDataToBuffer(packed_data: bytes, buffer: bytes = None, offset: int = 0, return_buffer: bool = True) -> (bytes, int):
    if buffer is None:
        buffer = packed_data
    else:
        buffer[offset:(offset + len(packed_data))] = packed_data

    if return_buffer:
        return buffer
    else:
        return len(packed_data)<|MERGE_RESOLUTION|>--- conflicted
+++ resolved
@@ -232,13 +232,8 @@
         if payload is not None:
             self.calculate_crc(payload)
 
-<<<<<<< HEAD
-        args = (MessageHeader._SYNC0, MessageHeader._SYNC1, self.crc, self.protocol_version, self.message_version, int(self.message_type), self.sequence_number,
-                self.payload_size_bytes, self.source_identifier)
-=======
         args = (MessageHeader._SYNC0, MessageHeader._SYNC1, self.crc, self.protocol_version, self.message_version,
                 int(self.message_type), self.sequence_number, self.payload_size_bytes, self.source_identifier)
->>>>>>> 5154520a
         if buffer is None:
             buffer = struct.pack(MessageHeader._FORMAT, *args)
             if payload is not None:
