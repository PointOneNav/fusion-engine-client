--- conflicted
+++ resolved
@@ -784,20 +784,13 @@
 
         return result
 
-<<<<<<< HEAD
-=======
-
->>>>>>> 66f5b5fd
+
 class RelativeENUHeadingMessage(MessagePayload):
     """!
      @brief The heading angle (in degrees) with respect to true north,
             pointing from the primary antenna to the secondary antenna.
      @ingroup solution_messages
-<<<<<<< HEAD
-    
-=======
-
->>>>>>> 66f5b5fd
+
      @note
      All data is timestamped using the P1 Time values, which is a monotonic
      timestamp referenced to the start of the device. Corresponding messages (@ref
@@ -806,10 +799,7 @@
     """
     MESSAGE_TYPE = MessageType.RELATIVE_ENU_HEADING
     MESSAGE_VERSION = 0
-<<<<<<< HEAD
-=======
-
->>>>>>> 66f5b5fd
+
     _STRUCT = struct.Struct('<B3xL3f3fff')
 
     def __init__(self):
@@ -854,10 +844,6 @@
         #
         ##
         self.baseline_distance_m = np.nan
-<<<<<<< HEAD
-        
-=======
->>>>>>> 66f5b5fd
 
     def pack(self, buffer: bytes = None, offset: int = 0, return_buffer: bool = True) -> (bytes, int):
         initial_offset = offset
@@ -886,11 +872,7 @@
         initial_offset = offset
 
         offset += self.timestamps.unpack(buffer, offset)
-<<<<<<< HEAD
-        (solution_type_int, 
-=======
         (solution_type_int,
->>>>>>> 66f5b5fd
             self.flags,
             self.relative_position_enu_m[0],
             self.relative_position_enu_m[1],
