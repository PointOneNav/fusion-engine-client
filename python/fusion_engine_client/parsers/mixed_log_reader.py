from typing import Iterable, Union

import copy
from datetime import datetime
import os
import sys

import numpy as np

from . import fast_indexer, file_index
from ..messages import MessageType, MessageHeader, MessagePayload, Timestamp, message_type_to_class
from ..messages.internal import InternalSync
from ..utils import trace as logging
from ..utils.time_range import TimeRange


class MixedLogReader(object):
    """!
    @brief Generator class for decoding FusionEngine messages contained in a mixed-content binary file.

    For real-time deserialization of an incoming binary data stream, see @ref FusionEngineDecoder.
    """
    logger = logging.getLogger('point_one.fusion_engine.parsers.mixed_log_reader')

    def __init__(self, input_file, warn_on_gaps: bool = False, show_progress: bool = False,
                 save_index: bool = True, ignore_index: bool = False, max_bytes: int = None,
                 time_range: TimeRange = None, message_types: Union[Iterable[MessageType], MessageType] = None,
                 return_header: bool = True, return_payload: bool = True,
                 return_bytes: bool = False, return_offset: bool = False, return_message_index: bool = False):
        """!
        @brief Construct a new generator instance.

        Each call to @ref next() will return a tuple containing any/all of the message header, payload, serialized
        `bytes`, and byte offset depending on the values of the `return_*` parameters.

        @param input_file The path to an input file (`.p1log` or mixed-content binary file), or an open file-like
               object.
        @param warn_on_gaps If `True`, print warnings if gaps are detected in the FusionEngine message sequence numbers.
        @param show_progress If `True`, print file read progress to the console periodically.
        @param save_index If `True`, save an index file if one does not exist for faster reading in the future.
               See @ref FileIndex for details. Ignored if `max_bytes` is specified.
        @param ignore_index If `True`, ignore the existing index file and read from the binary file directly. If
               `save_index == True`, this will delete the existing file and create a new one.
        @param max_bytes If specified, read up to the maximum number of bytes.
        @param time_range An optional @ref TimeRange object specifying desired start and end time bounds of the data to
               be read. See @ref TimeRange for more details.
        @param message_types A list of one or more @ref fusion_engine_client.messages.defs.MessageType "MessageTypes" to
               be returned. If `None` or an empty list, read all available messages.
        @param return_header If `True`, return the decoded @ref MessageHeader for each message.
        @param return_payload If `True`, parse and return the payload for each message as a subclass of @ref
               MessagePayload. Will return `None` if the payload cannot be parsed.
        @param return_bytes If `True`, return a `bytes` object containing the serialized message header and payload.
        @param return_offset If `True`, return the offset into the file (in bytes) at which the message began.
        @param return_message_index If `True`, return the 0-based index of the message within the file.
        """
        self.warn_on_gaps = warn_on_gaps

        self.return_header = return_header
        self.return_payload = return_payload
        self.return_bytes = return_bytes
        self.return_offset = return_offset
        self.return_message_index = return_message_index

        self._original_time_range = copy.deepcopy(time_range)
        self.time_range = copy.deepcopy(self._original_time_range)

        self.remove_invalid_p1_time = False

        if message_types is None:
            self.message_types = None
        elif isinstance(message_types, MessageType):
            self.message_types = set((message_types,))
        elif MessagePayload.is_subclass(message_types):
            self.message_types = set((message_types.get_type(),))
        else:
            self.message_types = set([(t.get_type() if MessagePayload.is_subclass(t) else t) for t in message_types])
            if len(self.message_types) == 0:
                self.message_types = None

        self._original_message_types = copy.deepcopy(self.message_types)
        self.filtered_message_types = self.message_types is not None

        self.valid_count = 0
        self.message_counts = {}
        self.prev_sequence_number = None
        self.total_bytes_read = 0
        self.current_message_index = 0

        self.show_progress = show_progress
        self.last_print_bytes = 0
        self.start_time = datetime.now()

        # Open the file to be read.
        if isinstance(input_file, str):
            self.input_file = open(input_file, 'rb')
        else:
            self.input_file = input_file

        input_path = self.input_file.name
        self.file_size_bytes = os.stat(input_path).st_size

        if max_bytes is None:
            self.max_bytes = sys.maxsize
        else:
            self.max_bytes = max_bytes

        # Open the companion index file if one exists, otherwise index the file.
        self._original_index = fast_indexer.fast_generate_index(input_path, force_reindex=ignore_index, save_index=save_index, max_bytes=max_bytes)
        self.next_index_elem = 0
        self.index = self._original_index[self.message_types][self.time_range]
        self.filtered_message_types = len(np.unique(self._original_index.type)) != \
                                        len(np.unique(self.index.type))

    def rewind(self):
        self.logger.debug('Rewinding to the start of the file.')

        if self.time_range is not None:
            self.time_range.restart()

        if self._original_time_range is not None:
            self._original_time_range.restart()

        self.valid_count = 0
        self.message_counts = {}
        self.prev_sequence_number = None
        self.total_bytes_read = 0

        self.last_print_bytes = 0
        self.start_time = datetime.now()

        self.next_index_elem = 0
        self.input_file.seek(0, os.SEEK_SET)

    def seek_to_message(self, message_index: int, is_filtered_index: bool = False):
        if self.index is None:
            raise NotImplemented('A file index is required to seek by message index.')

        max_index = len(self.index) if is_filtered_index else len(self._original_index)
        if message_index < 0 or message_index >= max_index:
            raise ValueError('Invalid message index.')

        if not is_filtered_index:
            self.clear_filters()
        self.next_index_elem = message_index

    def seek_to_eof(self):
        self._read_next(force_eof=True)

    def reached_eof(self):
        if self.index is None:
            return self.total_bytes_read == self.file_size_bytes
        else:
            return self.next_index_elem == len(self.index)

    def have_index(self):
        return self._original_index is not None

    def get_index(self):
        return self._original_index

    def set_show_progress(self, show_progress):
        self.show_progress = show_progress

    def set_max_bytes(self, max_bytes):
        if max_bytes is None:
            self.max_bytes = sys.maxsize
        else:
            self.max_bytes = max_bytes

    def get_bytes_read(self):
        return self.total_bytes_read

    def next(self):
        return self.read_next()

    def read_next(self, require_p1_time=False, require_system_time=False):
        return self._read_next(require_p1_time=require_p1_time, require_system_time=require_system_time)

    def _read_next(self, require_p1_time=False, require_system_time=False, force_eof=False):
        if force_eof:
            if not self.reached_eof():
                self.logger.debug('Forcibly seeking to EOF.')
                if self.index is None:
                    self.input_file.seek(self.file_size_bytes, os.SEEK_SET)
                    self.total_bytes_read = self.file_size_bytes
                elif len(self.index) == 0:
                    self.next_index_elem = 0
                    self.total_bytes_read = 0
                else:
                    # Read the header of the last element so we can set total_bytes_read equal to the end of the index.
                    # We're not actually going to return this message.
                    offset_bytes = self.index.offset[-1]
                    self.input_file.seek(offset_bytes, os.SEEK_SET)
                    data = self.input_file.read(MessageHeader.calcsize())
                    header = MessageHeader()
                    header.unpack(data, warn_on_unrecognized=False)
                    self.total_bytes_read = offset_bytes + header.get_message_size()
                    self.next_index_elem = len(self.index)
            else:
                return

        while True:
            if not self._advance_to_next_sync():
                # End of file.
                self.logger.debug('EOF reached.')
                break

            start_offset_bytes = self.total_bytes_read
            self._print_progress()

            if start_offset_bytes + MessageHeader.calcsize() > self.max_bytes:
                self.logger.debug('Max read length exceeded (%d B).' % self.max_bytes)
                break

            if self.logger.isEnabledFor(logging.getTraceLevel(depth=2)):
                self.logger.trace('Reading candidate message @ %d (0x%x).' % (start_offset_bytes, start_offset_bytes),
                                  depth=2)

            # Read the next message header.
            data = self.input_file.read(MessageHeader.calcsize())
            read_len = len(data)
            self.total_bytes_read += len(data)
            if read_len < MessageHeader.calcsize():
                # End of file.
                self.logger.debug('EOF reached.')
                break

            try:
                header = MessageHeader()
                header.unpack(data, warn_on_unrecognized=False)

                # Check if the payload is too big. If so, we most likely found an invalid header -- message sync bytes
                # occurring randomly in non-FusionEngine binary data in the file.
                if header.payload_size_bytes > MessageHeader._MAX_EXPECTED_SIZE_BYTES:
                    raise ValueError('Payload size (%d) too large. [message_type=%s]' %
                                     (header.payload_size_bytes, header.get_type_string()))

                # Read and validate the payload.
                #
                # Note here that we can read < payload_size_bytes under 2 circumstances:
                # 1. We reached EOF unexpectedly: we found a valid message header but the file doesn't contain the
                #    complete message.
                # 2. We found an invalid header but its (bogus) payload length, while not large enough to trigger the
                #    "too big" check above, extends past the end of the file.
                #
                # In either case, we will skip past this header and see if there any further candidate headers later in
                # the file.
                #
                # If the CRC fails, either because we found an invalid header or because a valid message got corrupted,
                # validate_crc() will raise a ValueError and we will skip forward in the same manner.
                payload_bytes = self.input_file.read(header.payload_size_bytes)
                read_len += len(payload_bytes)
                self.total_bytes_read += len(payload_bytes)
                if len(payload_bytes) != header.payload_size_bytes:
                    raise ValueError('Not enough data - likely not a valid FusionEngine header. [message_type=%s]' %
                                     header.get_type_string())

                data += payload_bytes
                header.validate_crc(data)

                message_length_bytes = MessageHeader.calcsize() + header.payload_size_bytes
                if self.logger.isEnabledFor(logging.getTraceLevel(depth=1)):
                    self.logger.trace('Read %s message @ %d (0x%x). [length=%d B, sequence=%d, # messages=%d]' %
                                      (header.get_type_string(), start_offset_bytes, start_offset_bytes,
                                       message_length_bytes, header.sequence_number, self.valid_count + 1),
                                      depth=1)

                if start_offset_bytes + message_length_bytes > self.max_bytes:
                    self.logger.debug('Max read length exceeded (%d B).' % self.max_bytes)
                    break

                current_message_index = self.current_message_index
                self.current_message_index += 1

                self.valid_count += 1
                self.message_counts.setdefault(header.message_type, 0)
                self.message_counts[header.message_type] += 1

                # Check for sequence number gaps. If we're filtering to just specific message types, we'll likely have
                # gaps since we're omitting messages, so we'll skip this check.
                if not self.filtered_message_types and \
                   self.prev_sequence_number is not None and \
                   (header.sequence_number - self.prev_sequence_number) != 1 and \
                   not (header.sequence_number == 0 and self.prev_sequence_number == 0xFFFFFFFF):
                    func = self.logger.warning if self.warn_on_gaps else self.logger.debug
                    func('Data gap detected @ %d (0x%x). [sequence=%d, gap_size=%d, total_messages=%d]' %
                         (start_offset_bytes, start_offset_bytes, header.sequence_number,
                          header.sequence_number - self.prev_sequence_number, self.valid_count + 1))
                self.prev_sequence_number = header.sequence_number

                # Deserialize the payload if we need it.
                need_payload = self.return_payload or \
                               self.time_range is not None or \
                               require_p1_time or require_system_time

                if need_payload:
                    cls = message_type_to_class.get(header.message_type, None)
                    if cls is not None:
                        try:
                            payload = cls()
                            payload.unpack(buffer=payload_bytes, offset=0, message_version=header.message_version)
                        except Exception as e:
                            self.logger.error("Error parsing %s message: %s" % (header.get_type_string(), str(e)))
                            payload = None
                    else:
                        payload = None

                    if require_p1_time and (payload is None or payload.get_p1_time() is None):
                        self.logger.trace("Skipping %s message. P1 time requested." % header.get_type_string())
                        continue
                    elif require_system_time and (payload is None or payload.get_system_time_ns() is None):
                        self.logger.trace("Skipping %s message. System time requested." % header.get_type_string())
                        continue

                # Extract P1 time if available.
                p1_time = payload.get_p1_time() if payload is not None else Timestamp()

                # Now, if this message is not in the user-specified filter criteria, skip it.
                #
                # If we have an index available, this is implied by the index (we won't seek to messages that don't meet
                # the criteria at all), so we do not need to do this check. Further, self.message_types and
                # self.time_range are _only_ valid if we are _not_ using an index, so this may end up incorrectly
                # filtering out some messages as unwanted.
                if self.index is None:
                    if self.message_types is not None and header.message_type not in self.message_types:
                        self.logger.trace("Message type not requested. Skipping.", depth=1)
                        continue
                    elif self.remove_invalid_p1_time and not p1_time:
                        self.logger.trace("Message does not have valid P1 time. Skipping.", depth=1)
                        continue
                    elif self.time_range is not None and not self.time_range.is_in_range(payload):
                        if self.time_range.in_range_started():
                            self.logger.debug("End of time range reached. Finished processing.")
                            break
                        else:
                            self.logger.trace("Message not in time range. Skipping.", depth=1)
                            continue

                # Construct the result. If we're returning the payload, deserialize the payload.
                result = []
                if self.return_header:
                    result.append(header)
                if self.return_payload:
                    result.append(payload)
                if self.return_bytes:
                    result.append(data)
                if self.return_offset:
                    result.append(start_offset_bytes)
                if self.return_message_index:
                    result.append(current_message_index)
                return result
            except ValueError as e:
                start_offset_bytes += 1
                if self.logger.isEnabledFor(logging.getTraceLevel(depth=2)):
                    self.logger.trace('%s Rewinding to offset %d (0x%x).' %
                                      (str(e), start_offset_bytes, start_offset_bytes),
                                      depth=2)
                self.input_file.seek(start_offset_bytes, os.SEEK_SET)
                self.total_bytes_read = start_offset_bytes

        # Out of the loop - EOF reached.
        self._print_progress(self.total_bytes_read)
        self.logger.debug("Read %d bytes total." % self.total_bytes_read)

        # Finished iterating.
        if force_eof:
            return
        else:
            raise StopIteration()

    def _advance_to_next_sync(self):
<<<<<<< HEAD
        if self.index is None:
            try:
                if self.logger.isEnabledFor(logging.getTraceLevel(depth=2)):
                    self.logger.trace('Starting next sync search @ %d (0x%x).' %
                                      (self.total_bytes_read, self.total_bytes_read),
                                      depth=2)
                while True:
                    if self.total_bytes_read + 1 >= self.max_bytes:
                        self.logger.debug('Max read length exceeded (%d B).' % self.max_bytes)
                        return False

                    byte0 = self.input_file.read(1)[0]
                    self.total_bytes_read += 1
                    while True:
                        # INTERNAL: Also check for internally wrapped messages, which use a different sync sequence.
                        if byte0 == MessageHeader.SYNC0 or byte0 == InternalSync.SYNC0:
                            if self.total_bytes_read + 1 >= self.max_bytes:
                                self.logger.debug('Max read length exceeded (%d B).' % self.max_bytes)
                                return False

                            byte1 = self.input_file.read(1)[0]
                            self.total_bytes_read += 1
                            # INTERNAL: Here too.
                            if ((byte0 == MessageHeader.SYNC0 and byte1 == MessageHeader.SYNC1) or
                                (byte0 == InternalSync.SYNC0 and byte1 == InternalSync.SYNC1)):
                                self.input_file.seek(-2, os.SEEK_CUR)
                                self.total_bytes_read -= 2
                                if self.logger.isEnabledFor(logging.getTraceLevel(depth=3)):
                                    self.logger.trace('Sync bytes found @ %d (0x%x).' %
                                                      (self.total_bytes_read, self.total_bytes_read),
                                                      depth=3)
                                return True
                            byte0 = byte1
                        else:
                            break
            except IndexError:
                return False
=======
        if self.next_index_elem == len(self.index):
            return False
>>>>>>> 7c592c2b
        else:
            offset_bytes = self.index.offset[self.next_index_elem]
            self.current_message_index = self.index.message_index[self.next_index_elem]
            self.next_index_elem += 1
            self.input_file.seek(offset_bytes, os.SEEK_SET)
            self.total_bytes_read = offset_bytes
            return True

    def _print_progress(self, file_size=None):
        show_progress = self.show_progress

        # If this function is being called when we're done reading (file_size not None), and we used an index file which
        # did not have any entries for the requested set of data filters, don't print an info print stating "processed
        # 0/0 bytes". It's more confusing than helpful.
        if file_size is not None and self.index is not None and self.total_bytes_read == 0:
            show_progress = False

        if file_size is None:
            file_size = min(self.file_size_bytes, self.max_bytes)

        if self.total_bytes_read - self.last_print_bytes > 10e6 or self.total_bytes_read == file_size:
            elapsed_sec = (datetime.now() - self.start_time).total_seconds()
            self.logger.log(logging.INFO if show_progress else logging.DEBUG,
                            'Processed %d/%d bytes (%.1f%%). [elapsed=%.1f sec, rate=%.1f MB/s]' %
                            (self.total_bytes_read, file_size,
                             100.0 if file_size == 0 else 100.0 * float(self.total_bytes_read) / file_size,
                             elapsed_sec, (self.total_bytes_read / elapsed_sec / 1e6) if elapsed_sec > 0 else np.nan))
            self.last_print_bytes = self.total_bytes_read

    def parse_entry_at_index(self, index: file_index.FileIndexEntry):
        """!
        @brief Generate header and payload from index entry.

        @param index The index entry at which to parse the class's input file.

        @return header The @ref MessageHeader at the index entry.
        @return payload The class located at the index entry.
        """
        # Jump to offset governed by index.
        self.input_file.seek(index.offset, os.SEEK_SET)

        # Generate header and payload.
        data = self.input_file.read(MessageHeader.calcsize())
        header = MessageHeader()
        header.unpack(data, warn_on_unrecognized=False)
        payload_bytes = self.input_file.read(header.payload_size_bytes)

        try:
            cls = message_type_to_class.get(header.message_type, None)
            payload = cls()
            payload.unpack(buffer=payload_bytes, offset=0, message_version=header.message_version)
            return header, payload
        # If class is not recognized, return payload_bytes.
        except Exception as e:
            return header, payload_bytes

    def clear_filters(self):
        self.filter_in_place(key=None, clear_existing=True)

    def filter_in_place(self, key, clear_existing: bool = False):
        """!
        @brief Limit the returned messages by type or time.

        @warning
        This operator modifies this class in-place.

        @param key One of the following:
               - An individual @ref MessageType to be returned
               - An iterable listing one or more @ref MessageType%s to be returned
               - A `slice` specifying the start/end of the desired absolute (P1) or relative time range
               - A @ref TimeRange object
        @param clear_existing If `True`, clear any previous filter criteria.

        @return A reference to this class.
        """
        # If we're reading using an index, determine the offset within the data file of the most recent message we have
        # read. Then below, after we filter the index down (or clear existing filtering), we'll locate the next entry to
        # be read in the file that meets the new criteria. That way we continue where we left off.
        #
        # If we're reading directly from the file without an index, we'll just pick up where the current seek is, so no
        # need to do anything special.
        if self.index is not None:
            if self.next_index_elem == 0:
                prev_offset_bytes = -1
            else:
                # Note that next_index_elem refers to the _next_ message to be read. We want the offset of the message
                # that we just read.
                prev_offset_bytes = self.index.offset[self.next_index_elem - 1]

        # If requested, clear previous filter criteria.
        if clear_existing:
            if self.index is None:
                self.message_types = copy.deepcopy(self._original_message_types)
                self.time_range = copy.deepcopy(self._original_time_range)
                self.remove_invalid_p1_time = False
            else:
                self.index = self._original_index

        # No key specified (convenience case).
        if key is None:
            pass
        # If we have an index file available, reduce the index to the requested criteria.
        elif self.index is not None:
            self.index = self.index[key]
            self.filtered_message_types = len(np.unique(self._original_index.type)) != \
                                          len(np.unique(self.index.type))
        # Otherwise, store the criteria and apply them while reading.
        else:
            # Return entries for a specific message type.
            if isinstance(key, MessageType):
                self.message_types = set((key,))
                self.filtered_message_types = True
            elif MessagePayload.is_subclass(key):
                self.message_types = set((key.get_type(),))
                self.filtered_message_types = True
            # Return entries for a list of message types.
            elif isinstance(key, (set, list, tuple)) and len(key) > 0 and isinstance(next(iter(key)), MessageType):
                new_message_types = {t for t in key if t is not None}
                if self.message_types is None:
                    self.message_types = new_message_types
                else:
                    self.message_types = self.message_types & new_message_types
                self.filtered_message_types = True
            elif isinstance(key, (set, list, tuple)) and len(key) > 0 and MessagePayload.is_subclass(next(iter(key))):
                new_message_types = set([t.get_type() for t in key if t is not None])
                if self.message_types is None:
                    self.message_types = new_message_types
                else:
                    self.message_types = self.message_types & new_message_types
                self.filtered_message_types = True
            # Key is a slice in time. Return a subset of the data.
            elif isinstance(key, slice) and (isinstance(key.start, (Timestamp, float)) or
                                             isinstance(key.stop, (Timestamp, float))):
                time_range = TimeRange(start=key.start, end=key.stop, absolute=isinstance(key.start, Timestamp))
                if self.time_range is None:
                    self.time_range = time_range
                else:
                    self.time_range.intersect(time_range, in_place=True)
            # Key is a slice by index (# of messages). Return a subset of the index file.
            #
            # Note: Slicing is not supported if there is no index file. Slicing with an index file is handled above.
            elif isinstance(key, slice) and (isinstance(key.start, int) or isinstance(key.stop, int)):
                raise ValueError('Index slicing not supported when an index file is not present.')
            # Key is a TimeRange object. Return a subset of the data. All nan elements (messages without P1 time) will
            # be included in the results.
            elif isinstance(key, TimeRange):
                if self.time_range is None:
                    self.time_range = key
                else:
                    self.time_range.intersect(key, in_place=True)

        # Now, find the next entry in the newly filtered index starting after the most recent message we read. That
        # way we can continue reading where we left off.
        if self.index is not None:
            if len(self.index) == 0:
                self.next_index_elem = 0
            else:
                idx = np.argmax(self.index.offset > prev_offset_bytes)
                if idx == 0 and self.index.offset[0] <= prev_offset_bytes:
                    self.next_index_elem = len(self.index)
                else:
                    self.next_index_elem = idx

        return self

    def filter_out_invalid_p1_times(self, clear_existing: bool = False):
        """!
        @brief Limit the returned messages, removing any messages that do not have valid P1 time.

        @param clear_existing If `True`, clear any previous filter criteria.

        @return A reference to this class.
        """
        self.filter_in_place(key=None, clear_existing=clear_existing)

        # If we have an index file available, reduce the index to the requested criteria.
        if self.index is not None:
            self.index = self.index.get_time_range(hint='remove_nans')
            self.filtered_message_types = len(np.unique(self._original_index.type)) != \
                                          len(np.unique(self.index.type))
        else:
            self.remove_invalid_p1_time = True

        return self

    def __iter__(self):
        return self

    def __next__(self):
        return self.next()

    @classmethod
    def generate_index_file(cls, input_file):
        return fast_indexer.fast_generate_index(input_file)<|MERGE_RESOLUTION|>--- conflicted
+++ resolved
@@ -369,48 +369,8 @@
             raise StopIteration()
 
     def _advance_to_next_sync(self):
-<<<<<<< HEAD
-        if self.index is None:
-            try:
-                if self.logger.isEnabledFor(logging.getTraceLevel(depth=2)):
-                    self.logger.trace('Starting next sync search @ %d (0x%x).' %
-                                      (self.total_bytes_read, self.total_bytes_read),
-                                      depth=2)
-                while True:
-                    if self.total_bytes_read + 1 >= self.max_bytes:
-                        self.logger.debug('Max read length exceeded (%d B).' % self.max_bytes)
-                        return False
-
-                    byte0 = self.input_file.read(1)[0]
-                    self.total_bytes_read += 1
-                    while True:
-                        # INTERNAL: Also check for internally wrapped messages, which use a different sync sequence.
-                        if byte0 == MessageHeader.SYNC0 or byte0 == InternalSync.SYNC0:
-                            if self.total_bytes_read + 1 >= self.max_bytes:
-                                self.logger.debug('Max read length exceeded (%d B).' % self.max_bytes)
-                                return False
-
-                            byte1 = self.input_file.read(1)[0]
-                            self.total_bytes_read += 1
-                            # INTERNAL: Here too.
-                            if ((byte0 == MessageHeader.SYNC0 and byte1 == MessageHeader.SYNC1) or
-                                (byte0 == InternalSync.SYNC0 and byte1 == InternalSync.SYNC1)):
-                                self.input_file.seek(-2, os.SEEK_CUR)
-                                self.total_bytes_read -= 2
-                                if self.logger.isEnabledFor(logging.getTraceLevel(depth=3)):
-                                    self.logger.trace('Sync bytes found @ %d (0x%x).' %
-                                                      (self.total_bytes_read, self.total_bytes_read),
-                                                      depth=3)
-                                return True
-                            byte0 = byte1
-                        else:
-                            break
-            except IndexError:
-                return False
-=======
         if self.next_index_elem == len(self.index):
             return False
->>>>>>> 7c592c2b
         else:
             offset_bytes = self.index.offset[self.next_index_elem]
             self.current_message_index = self.index.message_index[self.next_index_elem]
