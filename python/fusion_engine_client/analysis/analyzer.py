--- conflicted
+++ resolved
@@ -2,11 +2,7 @@
 
 from typing import Tuple, Union, List, Any
 
-<<<<<<< HEAD
-from collections import namedtuple
-=======
 from collections import namedtuple, defaultdict
->>>>>>> c7b38181
 import copy
 import logging
 import os
@@ -1915,7 +1911,6 @@
         if auto_open:
             self._open_browser(index_path)
 
-<<<<<<< HEAD
     def _parse_crash_log(self, storage_messages: List[PlatformStorageDataMessage]):
         class CrashType(IntEnum):
             CRASH_TYPE_NONE = 0,
@@ -1937,10 +1932,7 @@
 
         return (CrashType.CRASH_TYPE_NONE, 0)
 
-    def _set_data_summary(self):
-=======
     def _calculate_duration(self, return_index=False):
->>>>>>> c7b38181
         # Generate an index file, which we need to calculate the log duration, in case it wasn't created earlier (i.e.,
         # we didn't read anything to plot).
         self.reader.generate_index()
