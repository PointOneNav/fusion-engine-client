--- conflicted
+++ resolved
@@ -969,12 +969,8 @@
 
     # Locate the input file and set the output directory.
     input_path, output_dir, log_id = locate_log(input_path=options.log, log_base_dir=options.log_base_dir,
-<<<<<<< HEAD
                                                 return_output_dir=True, return_log_id=True,
                                                 load_original=options.original)
-=======
-                                                return_output_dir=True, return_log_id=True)
->>>>>>> 5154520a
     if input_path is None:
         # locate_log() will log an error.
         sys.exit(1)
