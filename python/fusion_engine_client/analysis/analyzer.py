#!/usr/bin/env python3

from typing import Tuple, Union, List, Any

from collections import namedtuple, defaultdict
import copy
import inspect
import os
import re
import sys
import webbrowser

from gpstime import gpstime
from palettable.tableau import Tableau_20
import plotly
import plotly.graph_objs as go
from plotly.subplots import make_subplots
from pymap3d import geodetic2ecef

# If running as a script, add fusion-engine-client/ to the Python import path and correct __package__ to enable relative
# imports.
if __name__ == "__main__" and (__package__ is None or __package__ == ''):
    root_dir = os.path.normpath(os.path.join(os.path.dirname(__file__), '../..'))
    sys.path.append(root_dir)
    __package__ = "fusion_engine_client.analysis"

from ..messages import *
from .attitude import get_enu_rotation_matrix
from .data_loader import DataLoader, TimeRange
from ..utils import trace as logging
from ..utils.argument_parser import ArgumentParser, ExtendedBooleanAction, TriStateBooleanAction, CSVAction
from ..utils.log import locate_log, DEFAULT_LOG_BASE_DIR
from ..utils.numpy_utils import find_first
from ..utils.trace import HighlightFormatter


_logger = logging.getLogger('point_one.fusion_engine.analysis.analyzer')

SolutionTypeInfo = namedtuple('SolutionTypeInfo', ['name', 'style'])

_SOLUTION_TYPE_MAP = {
    SolutionType.Invalid: SolutionTypeInfo(name='Invalid', style={'color': 'black'}),
    SolutionType.Integrate: SolutionTypeInfo(name='Integrated', style={'color': 'cyan'}),
    SolutionType.AutonomousGPS: SolutionTypeInfo(name='Standalone', style={'color': 'red'}),
    SolutionType.DGPS: SolutionTypeInfo(name='DGPS', style={'color': 'blue'}),
    SolutionType.RTKFloat: SolutionTypeInfo(name='RTK Float', style={'color': 'green'}),
    SolutionType.RTKFixed: SolutionTypeInfo(name='RTK Fixed', style={'color': 'orange'}),
    SolutionType.PPP: SolutionTypeInfo(name='PPP', style={'color': 'pink'}),
    SolutionType.Visual: SolutionTypeInfo(name='Vision', style={'color': 'purple'}),
}


def _data_to_table(col_titles: List[str], values: List[List[Any]], row_major: bool = False):
    if row_major:
        # If values is row major (outer index is the table rows), transpose it.
        col_values = list(map(list, zip(*values)))
    else:
        col_values = values

    table_html = '''\
<table>
  <tbody style="vertical-align: top">
    <tr style="background-color: #a2c4fa">
'''
    for title in col_titles:
        table_html += f'<th>{title}</th>'
    table_html += '</tr>'
    num_rows = min([len(l) for l in col_values])
    for row_idx in range(num_rows):
        table_html += '<tr>'

        separator_row = col_values[0][row_idx] is None
        for col_data in col_values:
            if separator_row:
                table_html += '<td><hr></td>'
            else:
                table_html += f'<td>{col_data[row_idx]}</td>'

        table_html += '</tr>'
    table_html += '''\
  </tbody>
</table>
'''
    return table_html.replace('\n', '')


_page_template = '''\
<!DOCTYPE html PUBLIC "-//W3C//DTD HTML 4.01 Transitional//EN">
<html>
<head>
  <meta content="text/html; charset=ISO-8859-1" http-equiv="content-type">
  <title>%(title)s</title>
</head>
<body>
  %(body)s
</body>
</html>
'''


class Analyzer(object):
    logger = _logger

    LONG_LOG_DURATION_SEC = 2 * 3600.0
    HIGH_MEASUREMENT_RATE_HZ = 40.0

    def __init__(self,
                 file: Union[DataLoader, str], ignore_index: bool = False,
                 output_dir: str = None, prefix: str = '',
                 time_range: TimeRange = None, max_messages: int = None,
                 truncate_long_logs: bool = True):
        """!
        @brief Create an analyzer for the specified log.

        @param file A @ref DataLoader instance, or the path to a file to be loaded.
        @param ignore_index If `True`, do not use the `.p1i` index file if present, and instead regenerate it from the
               `.p1log` data file.
        @param output_dir The directory where output will be stored.
        @param prefix An optional prefix to be appended to the generated filenames.
        @param time_range An optional @ref TimeRange object specifying desired start and end time bounds of the data to
               be read. See @ref TimeRange for more details.
        @param max_messages If set, read up to the specified maximum number of messages. Applies across all message
               types.
        @param truncate_long_logs If `True`, reduce or skip certain plots if the log extremely long (as defined by
               @ref LONG_LOG_DURATION_SEC).
        """
        if isinstance(file, str):
            self.reader = DataLoader(file, ignore_index=ignore_index)
        else:
            self.reader = file

        self.output_dir = output_dir
        self.prefix = prefix

        self.params = {
            'time_range': time_range,
            'max_messages': max_messages,
            'show_progress': True,
            'return_numpy': True
        }

        self.t0 = self.reader.t0
        if self.t0 is None:
            self.t0 = Timestamp()

        self.system_t0 = self.reader.get_system_t0()
        if self.system_t0 is None:
            self.system_t0 = np.nan

        self.plots = {}
        self.summary = ''

        self._mapbox_token_missing = False

        if self.output_dir is not None:
            if not os.path.exists(self.output_dir):
                os.makedirs(self.output_dir)

        # Determine if this is a long log. In practice, some plots can be extremely slow to generate for long logs
        # because of plotly limitations when handling a lot of traces (signal status, sky plot), or some may generate
        # HTML files, but may fail to load in the browser because of plotly call stack errors:
        #   Uncaught RangeError: Maximum call stack size exceeded
        #
        # To get around this, those plots may be reduced in scope, downsampled, or disabled entirely unless the user
        # says not to.
        _, processing_duration_sec = self._calculate_duration()
        self.long_log_detected = processing_duration_sec > self.LONG_LOG_DURATION_SEC
        self.truncate_data = False
        if self.long_log_detected:
            if truncate_long_logs:
                _logger.warning('Log duration very long (%.1f hours > %.1f hours). Some plots may be reduced or '
                                'disabled.' %
                                (processing_duration_sec / 3600.0, self.LONG_LOG_DURATION_SEC / 3600.0))
                self.truncate_data = True
            else:
                _logger.warning('Log duration very long (%.1f hours > %.1f hours). Some plots may be very slow to '
                                'generate or load.' %
                                (processing_duration_sec / 3600.0, self.LONG_LOG_DURATION_SEC / 3600.0))

    def plot_time_scale(self):
        if self.output_dir is None:
            return

        # Setup the figure.
        figure = make_subplots(rows=2, cols=1, print_grid=False, shared_xaxes=True,
                               subplot_titles=['Device Time vs. Relative Time',
                                               'Pose Message Interval vs. Relative Time'])

        figure['layout'].update(showlegend=True, modebar_add=['v1hovermode'])
        for i in range(2):
            figure['layout']['xaxis%d' % (i + 1)].update(title="Relative Time (sec)", showticklabels=True)
        figure['layout']['yaxis1'].update(title="Absolute Time",
                                          ticktext=['P1/GPS Time', 'System Time'],
                                          tickvals=[1, 2])
        figure['layout']['yaxis2'].update(title="Interval (sec)", rangemode="tozero")

        # Read the pose data to get P1 and GPS timestamps.
        result = self.reader.read(message_types=[PoseMessage], **self.params)
        pose_data = result[PoseMessage.MESSAGE_TYPE]

        if len(pose_data.p1_time) > 0:
            time = pose_data.p1_time - float(self.t0)

            # Calculate time intervals, rounded to the nearest 0.1 ms.
            dp1_time = np.diff(time, prepend=np.nan)
            dp1_time = np.round(dp1_time * 1e4) * 1e-4

            dgps_time = np.diff(pose_data.gps_time, prepend=np.nan)
            dgps_time = np.round(dgps_time * 1e4) * 1e-4

            # plotly starts to struggle with > 2 hours of data and won't display mouseover text, so decimate if
            # necessary.
            dt_sec = time[-1] - time[0]
            if dt_sec > 7200.0:
                step = math.ceil(dt_sec / 7200.0)
                idx = np.full_like(time, False, dtype=bool)
                idx[0::step] = True

                time = time[idx]
                p1_time = pose_data.p1_time[idx]
                gps_time = pose_data.gps_time[idx]
                dp1_time = dp1_time[idx]
                dgps_time = dgps_time[idx]

                figure.layout.annotations[0].text += "<br>Decimated %dx" % step
            else:
                p1_time = pose_data.p1_time
                gps_time = pose_data.gps_time

            text = ['P1: %.3f sec<br>%s' % (p, self._gps_sec_to_string(g)) for p, g in zip(p1_time, gps_time)]
            figure.add_trace(go.Scattergl(x=time, y=np.full_like(time, 1), name='P1/GPS Time', text=text,
                                          mode='markers'),
                             1, 1)

            figure.add_trace(go.Scattergl(x=time, y=dp1_time, name='P1 Time Interval', text=text,
                                          mode='markers'),
                             2, 1)
            figure.add_trace(go.Scattergl(x=time, y=dgps_time, name='GPS Time Interval', text=text,
                                          mode='markers'),
                             2, 1)

        # Read system timestamps from event notifications, if present.
        result = self.reader.read(message_types=[EventNotificationMessage], **self.params)
        event_data = result[EventNotificationMessage.MESSAGE_TYPE]

        system_time_sec = None
        if len(event_data.messages) > 0:
            system_time_sec = np.array([(m.system_time_ns * 1e-9) for m in event_data.messages])

        result = self.reader.read(message_types=[ProfileFreeRtosSystemStatusMessage], **self.params)
        profiling_data = result[ProfileFreeRtosSystemStatusMessage.MESSAGE_TYPE]
        if len(profiling_data.system_time_sec) > 0:
            if system_time_sec is None:
                system_time_sec = profiling_data.system_time_sec
            else:
                system_time_sec = np.union1d(system_time_sec, profiling_data.system_time_sec)

        if system_time_sec is not None:
            time = system_time_sec - self.system_t0

            # plotly starts to struggle with > 2 hours of data and won't display mouseover text, so decimate if
            # necessary.
            dt_sec = time[-1] - time[0]
            if dt_sec > 7200.0:
                step = math.ceil(dt_sec / 7200.0)
                idx = np.full_like(time, False, dtype=bool)
                idx[0::step] = True

                time = time[idx]
                system_time_sec = system_time_sec[idx]

            text = ['System: %.3f sec' % t for t in system_time_sec]
            figure.add_trace(go.Scattergl(x=time, y=np.full_like(time, 2), name='System Time', text=text,
                                          mode='markers'),
                             1, 1)

        self._add_figure(name="time_scale", figure=figure, title="Time Scale")

    def plot_pose(self):
        """!
        @brief Plot position/attitude solution data.
        """
        if self.output_dir is None:
            return

        # Read the pose data.
        result = self.reader.read(message_types=[PoseMessage], **self.params)
        pose_data = result[PoseMessage.MESSAGE_TYPE]

        if len(pose_data.p1_time) == 0:
            self.logger.info('No pose data available. Skipping pose vs. time plot.')
            return

        time = pose_data.p1_time - float(self.t0)

        valid_idx = np.logical_and(~np.isnan(pose_data.p1_time), pose_data.solution_type != SolutionType.Invalid)
        if not np.any(valid_idx):
            self.logger.info('No valid position solutions detected.')
            return

        first_idx = find_first(valid_idx)
        # If there are no valid indices, use the last index.
        if first_idx < 0:
            first_idx = len(valid_idx) - 1

        c_enu_ecef = get_enu_rotation_matrix(*pose_data.lla_deg[0:2, first_idx], deg=True)

        # Setup the figure.
        figure = make_subplots(rows=2, cols=3, print_grid=False, shared_xaxes=True,
                               subplot_titles=['Attitude (YPR)', 'ENU Displacement', 'Body Velocity',
                                               'Attitude Std', 'ENU Position Std', 'Velocity Std'])

        figure['layout'].update(showlegend=True, modebar_add=['v1hovermode'])
        for i in range(6):
            figure['layout']['xaxis%d' % (i + 1)].update(title="Time (sec)", showticklabels=True, matches='x')
        figure['layout']['yaxis1'].update(title="Degrees")
        figure['layout']['yaxis2'].update(title="Meters")
        figure['layout']['yaxis3'].update(title="Meters/Second")
        figure['layout']['yaxis4'].update(title="Degrees")
        figure['layout']['yaxis5'].update(title="Meters")
        figure['layout']['yaxis6'].update(title="Meters/Second")

        # Plot YPR.
        figure.add_trace(go.Scattergl(x=time, y=pose_data.ypr_deg[0, :], name='Yaw', legendgroup='yaw',
                                      mode='lines', line={'color': 'red'}),
                         1, 1)
        figure.add_trace(go.Scattergl(x=time, y=pose_data.ypr_deg[1, :], name='Pitch', legendgroup='pitch',
                                      mode='lines', line={'color': 'green'}),
                         1, 1)
        figure.add_trace(go.Scattergl(x=time, y=pose_data.ypr_deg[2, :], name='Roll', legendgroup='roll',
                                      mode='lines', line={'color': 'blue'}),
                         1, 1)

        figure.add_trace(go.Scattergl(x=time, y=pose_data.ypr_std_deg[0, :], name='Yaw', legendgroup='yaw',
                                      showlegend=False, mode='lines', line={'color': 'red'}),
                         2, 1)
        figure.add_trace(go.Scattergl(x=time, y=pose_data.ypr_std_deg[1, :], name='Pitch', legendgroup='pitch',
                                      showlegend=False, mode='lines', line={'color': 'green'}),
                         2, 1)
        figure.add_trace(go.Scattergl(x=time, y=pose_data.ypr_std_deg[2, :], name='Roll', legendgroup='roll',
                                      showlegend=False, mode='lines', line={'color': 'blue'}),
                         2, 1)

        # Plot position/displacement.
        position_ecef_m = np.array(geodetic2ecef(lat=pose_data.lla_deg[0, :], lon=pose_data.lla_deg[1, :],
                                                 alt=pose_data.lla_deg[0, :], deg=True))
        displacement_ecef_m = position_ecef_m - position_ecef_m[:, first_idx].reshape(3, 1)
        displacement_enu_m = c_enu_ecef.dot(displacement_ecef_m)
        figure.add_trace(go.Scattergl(x=time, y=displacement_enu_m[0, :], name='East', legendgroup='e',
                                      mode='lines', line={'color': 'red'}),
                         1, 2)
        figure.add_trace(go.Scattergl(x=time, y=displacement_enu_m[1, :], name='North', legendgroup='n',
                                      mode='lines', line={'color': 'green'}),
                         1, 2)
        figure.add_trace(go.Scattergl(x=time, y=displacement_enu_m[2, :], name='Up', legendgroup='u',
                                      mode='lines', line={'color': 'blue'}),
                         1, 2)

        figure.add_trace(go.Scattergl(x=time, y=pose_data.position_std_enu_m[0, :], name='East', legendgroup='e',
                                      showlegend=False, mode='lines', line={'color': 'red'}),
                         2, 2)
        figure.add_trace(go.Scattergl(x=time, y=pose_data.position_std_enu_m[1, :], name='North', legendgroup='n',
                                      showlegend=False, mode='lines', line={'color': 'green'}),
                         2, 2)
        figure.add_trace(go.Scattergl(x=time, y=pose_data.position_std_enu_m[2, :], name='Up', legendgroup='u',
                                      showlegend=False, mode='lines', line={'color': 'blue'}),
                         2, 2)

        # Plot velocity.
        figure.add_trace(go.Scattergl(x=time, y=pose_data.velocity_body_mps[0, :], name='X', legendgroup='x',
                                      mode='lines', line={'color': 'red'}),
                         1, 3)
        figure.add_trace(go.Scattergl(x=time, y=pose_data.velocity_body_mps[1, :], name='Y', legendgroup='y',
                                      mode='lines', line={'color': 'green'}),
                         1, 3)
        figure.add_trace(go.Scattergl(x=time, y=pose_data.velocity_body_mps[2, :], name='Z', legendgroup='z',
                                      mode='lines', line={'color': 'blue'}),
                         1, 3)

        figure.add_trace(go.Scattergl(x=time, y=pose_data.velocity_std_body_mps[0, :], name='X', legendgroup='x',
                                      showlegend=False, mode='lines', line={'color': 'red'}),
                         2, 3)
        figure.add_trace(go.Scattergl(x=time, y=pose_data.velocity_std_body_mps[1, :], name='Y', legendgroup='y',
                                      showlegend=False, mode='lines', line={'color': 'green'}),
                         2, 3)
        figure.add_trace(go.Scattergl(x=time, y=pose_data.velocity_std_body_mps[2, :], name='Z', legendgroup='z',
                                      showlegend=False, mode='lines', line={'color': 'blue'}),
                         2, 3)

        self._add_figure(name="pose", figure=figure, title="Vehicle Pose vs. Time")

    def plot_calibration(self):
        """!
        @brief Plot the calibration progress over time.
        """
        if self.output_dir is None:
            return

        # Read the pose data.
        result = self.reader.read(message_types=[CalibrationStatus], **self.params)
        cal_data = result[CalibrationStatus.MESSAGE_TYPE]

        if len(cal_data.p1_time) == 0:
            self.logger.info('No calibration data available. Skipping calibration plot.')
            return

        time = cal_data.p1_time - float(self.t0)
        text = ["Time: %.3f sec (%.3f sec)" % (t, t + float(self.t0)) for t in time]

        # Map calibration stage enum values onto a [0, N) range for plotting.
        stage_map = {e.value: i for i, e in enumerate(CalibrationStage)}
        calibration_stage = [stage_map[s] for s in cal_data.calibration_stage]

        # Setup the figure.
        figure = make_subplots(rows=4, cols=1, print_grid=False, shared_xaxes=True,
                               subplot_titles=['<- Percent Complete // Stage ->', 'Mounting Angles',
                                               'Mounting Angle Standard Deviation', 'Travel Distance'],
                               specs=[[{"secondary_y": True}], [{}], [{}], [{}]])

        figure['layout'].update(showlegend=True, modebar_add=['v1hovermode'])
        for i in range(4):
            figure['layout']['xaxis%d' % (i + 1)].update(title="Time (sec)", showticklabels=True)
        figure['layout']['yaxis1'].update(title="Percent Complete", range=[0, 100])
        figure['layout']['yaxis2'].update(ticktext=['%s' % e.name for e in CalibrationStage],
                                          tickvals=list(range(len(stage_map))))
        figure['layout']['yaxis3'].update(title="Degrees")
        figure['layout']['yaxis4'].update(title="Degrees")
        figure['layout']['yaxis5'].update(title="Meters")

        # Plot calibration stage and completion percentages.
        figure.add_trace(go.Scattergl(x=time, y=cal_data.gyro_bias_percent_complete, text=text,
                                      name='Gyro Bias Completion', hoverlabel={'namelength': -1},
                                      mode='lines', line={'color': 'red'}),
                         1, 1)
        figure.add_trace(go.Scattergl(x=time, y=cal_data.accel_bias_percent_complete, text=text,
                                      name='Accel Bias Completion', hoverlabel={'namelength': -1},
                                      mode='lines', line={'color': 'green'}),
                         1, 1)
        figure.add_trace(go.Scattergl(x=time, y=cal_data.mounting_angle_percent_complete, text=text,
                                      name='Mounting Angle Completion', hoverlabel={'namelength': -1},
                                      mode='lines', line={'color': 'blue'}),
                         1, 1)

        figure.add_trace(go.Scattergl(x=time, y=calibration_stage, name='Stage', text=text,
                                      mode='lines', line={'color': 'black', 'dash': 'dash'}),
                         1, 1, secondary_y=True)

        # Plot mounting angles.
        figure.add_trace(go.Scattergl(x=time, y=cal_data.ypr_deg[0, :], name='Yaw', legendgroup='y', text=text,
                                      mode='lines', line={'color': 'red'}),
                         2, 1)
        figure.add_trace(go.Scattergl(x=time, y=cal_data.ypr_deg[1, :], name='Pitch', legendgroup='p', text=text,
                                      mode='lines', line={'color': 'green'}),
                         2, 1)
        figure.add_trace(go.Scattergl(x=time, y=cal_data.ypr_deg[2, :], name='Roll', legendgroup='r', text=text,
                                      mode='lines', line={'color': 'blue'}),
                         2, 1)

        figure.add_trace(go.Scattergl(x=time, y=cal_data.ypr_std_dev_deg[0, :], name='Yaw Std Dev', legendgroup='y',
                                      text=text, mode='lines', line={'color': 'red'}, hoverlabel={'namelength': -1}),
                         3, 1)
        figure.add_trace(go.Scattergl(x=time, y=cal_data.ypr_std_dev_deg[1, :], name='Pitch Std Dev', legendgroup='p',
                                      text=text, mode='lines', line={'color': 'green'}, hoverlabel={'namelength': -1}),
                         3, 1)
        figure.add_trace(go.Scattergl(x=time, y=cal_data.ypr_std_dev_deg[2, :], name='Roll Std Dev', legendgroup='r',
                                      text=text, mode='lines', line={'color': 'blue'}, hoverlabel={'namelength': -1}),
                         3, 1)

        thresh_time = time[np.array((0, -1))]
        figure.add_trace(go.Scattergl(x=thresh_time, y=[cal_data.mounting_angle_max_std_dev_deg[0]] * 2,
                                      name='Max Yaw Std Dev', legendgroup='y', hoverlabel={'namelength': -1},
                                      mode='lines', line={'color': 'red', 'dash': 'dash'}),
                         3, 1)
        figure.add_trace(go.Scattergl(x=thresh_time, y=[cal_data.mounting_angle_max_std_dev_deg[1]] * 2,
                                      name='Max Pitch Std Dev', legendgroup='p', hoverlabel={'namelength': -1},
                                      text=text, mode='lines', line={'color': 'green', 'dash': 'dash'}),
                         3, 1)
        figure.add_trace(go.Scattergl(x=thresh_time, y=[cal_data.mounting_angle_max_std_dev_deg[2]] * 2,
                                      name='Max Roll Std Dev', legendgroup='r', hoverlabel={'namelength': -1},
                                      text=text, mode='lines', line={'color': 'blue', 'dash': 'dash'}),
                         3, 1)

        # Plot travel distance.
        figure.add_trace(go.Scattergl(x=time, y=cal_data.travel_distance_m, name='Travel Distance', text=text,
                                      mode='lines', line={'color': 'blue'}, hoverlabel={'namelength': -1}),
                         4, 1)
        figure.add_trace(go.Scattergl(x=thresh_time, y=[cal_data.min_travel_distance_m] * 2,
                                      name='Min Travel Distance', text=text, hoverlabel={'namelength': -1},
                                      mode='lines', line={'color': 'black', 'dash': 'dash'}),
                         4, 1)

        self._add_figure(name="calibration", figure=figure, title="Calibration Status")

    def plot_solution_type(self):
        """!
        @brief Plot the solution type over time.
        """
        if self.output_dir is None:
            return

        # Read the pose data.
        result = self.reader.read(message_types=[PoseMessage], **self.params)
        pose_data = result[PoseMessage.MESSAGE_TYPE]

        if len(pose_data.p1_time) == 0:
            self.logger.info('No pose data available. Skipping solution type plot.')
            return

        # Setup the figure.
        figure = make_subplots(rows=1, cols=1, print_grid=False, shared_xaxes=True, subplot_titles=['Solution Type'])

        figure['layout']['xaxis'].update(title="Time (sec)")
        figure['layout']['yaxis1'].update(title="Solution Type",
                                          ticktext=['%s (%d)' % (e.name, e.value) for e in SolutionType],
                                          tickvals=[e.value for e in SolutionType])

        time = pose_data.p1_time - float(self.t0)

        text = ["Time: %.3f sec (%.3f sec)" % (t, t + float(self.t0)) for t in time]
        figure.add_trace(go.Scattergl(x=time, y=pose_data.solution_type, text=text, mode='markers'), 1, 1)

        self._add_figure(name="solution_type", figure=figure, title="Solution Type")

    def _plot_displacement(self, source, time, solution_type, displacement_enu_m, std_enu_m):
        """!
        @brief Generate a topocentric (top-down) plot of position displacement, as well as plot of displacement over
               time.
        """
        if self.output_dir is None:
            return

        # Setup the figure.
        topo_figure = make_subplots(rows=1, cols=1, print_grid=False, shared_xaxes=False,
                                    subplot_titles=['Displacement'])
        topo_figure['layout']['xaxis1'].update(title="East (m)")
        topo_figure['layout']['yaxis1'].update(title="North (m)")

        time_figure = make_subplots(rows=4, cols=1, print_grid=False, shared_xaxes=True,
                                    subplot_titles=['3D', 'East', 'North', 'Up'])
        time_figure['layout'].update(showlegend=True, modebar_add=['v1hovermode'])
        for i in range(4):
            time_figure['layout']['xaxis%d' % (i + 1)].update(title="Time (sec)", showticklabels=True)
        time_figure['layout']['yaxis1'].update(title="Displacement (m)")
        time_figure['layout']['yaxis2'].update(title="Displacement (m)")
        time_figure['layout']['yaxis3'].update(title="Displacement (m)")
        time_figure['layout']['yaxis4'].update(title="Displacement (m)")

        # Remove invalid solutions.
        valid_idx = np.logical_and(~np.isnan(time), solution_type != SolutionType.Invalid)
        if not np.any(valid_idx):
            self.logger.info('No valid position solutions detected. Skipping displacement plots.')
            return

        # Add statistics to the figure title.
        format = 'Mean: %(mean).2f m, Median: %(median).2f m, Min: %(min).2f m, Max: %(max).2f m, Std Dev: %(std).2f m'
        displacement_3d_m = np.linalg.norm(displacement_enu_m, axis=0)
        extra_text = '[All] ' + format % {
            'mean': np.mean(displacement_3d_m),
            'median': np.median(displacement_3d_m),
            'min': np.min(displacement_3d_m),
            'max': np.max(displacement_3d_m),
            'std': np.std(displacement_3d_m),
        }

        idx = solution_type == SolutionType.RTKFixed
        if np.any(idx):
            displacement_3d_m = np.linalg.norm(displacement_enu_m[:, idx], axis=0)
            extra_text += '<br>[Fixed] ' + format % {
                'mean': np.mean(displacement_3d_m),
                'median': np.median(displacement_3d_m),
                'min': np.min(displacement_3d_m),
                'max': np.max(displacement_3d_m),
                'std': np.std(displacement_3d_m),
            }

        topo_figure.update_layout(title_text=extra_text)
        time_figure.update_layout(title_text=extra_text)

        # Plot the data.
        def _plot_data(name, idx, marker_style=None):
            style = {'mode': 'markers', 'marker': {'size': 8}, 'showlegend': True, 'legendgroup': name,
                     'hoverlabel': {'namelength': -1}}
            if marker_style is not None:
                style['marker'].update(marker_style)

            if np.any(idx):
                text = ["Time: %.3f sec (%.3f sec)<br>Delta (ENU): (%.2f, %.2f, %.2f) m" \
                        "<br>Std (ENU): (%.2f, %.2f, %.2f) m" %
                        (t, t + float(self.t0), *delta, *std)
                        for t, delta, std in zip(time[idx], displacement_enu_m[:, idx].T, std_enu_m[:, idx].T)]
                topo_figure.add_trace(go.Scattergl(x=displacement_enu_m[0, idx], y=displacement_enu_m[1, idx],
                                                   name=name, text=text, **style), 1, 1)

                time_figure.add_trace(go.Scattergl(x=time[idx], y=np.linalg.norm(displacement_enu_m[:, idx], axis=0),
                                                   name=name, text=text, **style), 1, 1)
                style['showlegend'] = False
                time_figure.add_trace(go.Scattergl(x=time[idx], y=displacement_enu_m[0, idx], name=name,
                                                   text=text, **style), 2, 1)
                time_figure.add_trace(go.Scattergl(x=time[idx], y=displacement_enu_m[1, idx], name=name,
                                                   text=text, **style), 3, 1)
                time_figure.add_trace(go.Scattergl(x=time[idx], y=displacement_enu_m[2, idx], name=name,
                                                   text=text, **style), 4, 1)
            else:
                # If there's no data, draw a dummy trace so it shows up in the legend anyway.
                topo_figure.add_trace(go.Scattergl(x=[np.nan], y=[np.nan], name=name, visible='legendonly', **style),
                                      1, 1)
                time_figure.add_trace(go.Scattergl(x=[np.nan], y=[np.nan], name=name, visible='legendonly', **style),
                                      1, 1)

        for type, info in _SOLUTION_TYPE_MAP.items():
            _plot_data(info.name, solution_type == type, marker_style=info.style)

        name = source.replace(' ', '_').lower()
        self._add_figure(name=f"{name}_top_down", figure=topo_figure, title=f"{source}: Top-Down (Topocentric)")
        self._add_figure(name=f"{name}_displacement", figure=time_figure, title=f"{source}: vs. Time")

    def plot_pose_displacement(self):
        """!
        @brief Generate a topocentric (top-down) plot of position displacement, as well as plot of displacement over
               time.
        """
        if self.output_dir is None:
            return

        # Read the pose data.
        result = self.reader.read(message_types=[PoseMessage], **self.params)
        pose_data = result[PoseMessage.MESSAGE_TYPE]

        if len(pose_data.p1_time) == 0:
            self.logger.info('No pose data available. Skipping displacement plots.')
            return

        # Remove invalid solutions.
        valid_idx = np.logical_and(~np.isnan(pose_data.p1_time), pose_data.solution_type != SolutionType.Invalid)
        if not np.any(valid_idx):
            self.logger.info('No valid position solutions detected. Skipping displacement plots.')
            return

        time = pose_data.p1_time[valid_idx] - float(self.t0)
        solution_type = pose_data.solution_type[valid_idx]
        lla_deg = pose_data.lla_deg[:, valid_idx]
        std_enu_m = pose_data.position_std_enu_m[:, valid_idx]

        # Convert to ENU displacement with respect to the median position (we use median instead of centroid just in
        # case there are one or two huge outliers).
        position_ecef_m = np.array(geodetic2ecef(lat=lla_deg[0, :], lon=lla_deg[1, :], alt=lla_deg[2, :], deg=True))
        center_ecef_m = np.median(position_ecef_m, axis=1)
        displacement_ecef_m = position_ecef_m - center_ecef_m.reshape(3, 1)
        c_enu_ecef = get_enu_rotation_matrix(*lla_deg[0:2, 0], deg=True)
        displacement_enu_m = c_enu_ecef.dot(displacement_ecef_m)

        self._plot_displacement('Pose Displacement', time, solution_type, displacement_enu_m, std_enu_m)

    def plot_relative_position(self):
        """!
        @brief Generate a topocentric (top-down) plot of relative position vs base station, as well as plot of relative
               position over time.
        """
        if self.output_dir is None:
            return

        # Read the pose data.
        result = self.reader.read(message_types=[RelativeENUPositionMessage], **self.params)
        relative_position_data = result[RelativeENUPositionMessage.MESSAGE_TYPE]

        if len(relative_position_data.p1_time) == 0:
            self.logger.info('No relative ENU data available. Skipping relative position vs. base station plots.')
            return

        # Remove invalid solutions.
        valid_idx = ~np.isnan(relative_position_data.relative_position_enu_m[0, :])

        if not np.any(valid_idx):
            self.logger.info('No valid position solutions detected. Skipping relative position vs. base station plots.')
            return

        time = relative_position_data.p1_time[valid_idx] - float(self.t0)
        solution_type = relative_position_data.solution_type[valid_idx]
        displacement_enu_m = relative_position_data.relative_position_enu_m[:, valid_idx]
        std_enu_m = relative_position_data.position_std_enu_m[:, valid_idx]

        self._plot_displacement('Relative Position vs.Base Station', time, solution_type, displacement_enu_m, std_enu_m)

    def plot_map(self, mapbox_token):
        """!
        @brief Plot a map of the position data.
        """
        if self.output_dir is None:
            return

        mapbox_token = self.get_mapbox_token(mapbox_token)
        if mapbox_token is None or mapbox_token == "":
            self.logger.info('*' * 80 + '\n\n' +
                             'Mapbox token not specified. Disabling satellite imagery. For satellite imagery,\n'
                             'please provide a Mapbox token using --mapbox-token or by setting the\n'
                             'MAPBOX_ACCESS_TOKEN environment variable.' +
                             '\n\n' + '*' * 80)
            self._mapbox_token_missing = True
            mapbox_token = None

        # Read the pose data.
        result = self.reader.read(message_types=[PoseMessage], **self.params)
        pose_data = result[PoseMessage.MESSAGE_TYPE]

        if len(pose_data.p1_time) == 0:
            self.logger.info('No pose data available. Skipping map display.')
            return

        # Remove invalid solutions.
        valid_idx = np.logical_and(~np.isnan(pose_data.p1_time), pose_data.solution_type != SolutionType.Invalid)
        if not np.any(valid_idx):
            self.logger.info('No valid position solutions detected.')
            return

        time = pose_data.p1_time[valid_idx] - float(self.t0)
        solution_type = pose_data.solution_type[valid_idx]
        lla_deg = pose_data.lla_deg[:, valid_idx]
        std_enu_m = pose_data.position_std_enu_m[:, valid_idx]

        # Add data to the map.
        map_data = []

        def _plot_data(name, idx, marker_style=None):
            style = {'mode': 'markers', 'marker': {'size': 8}, 'showlegend': True}
            if marker_style is not None:
                style['marker'].update(marker_style)

            if np.any(idx):
                text = ["Time: %.3f sec (%.3f sec)<br>Std (ENU): (%.2f, %.2f, %.2f) m" %
                        (t, t + float(self.t0), std[0], std[1], std[2])
                        for t, std in zip(time[idx], std_enu_m[:, idx].T)]
                map_data.append(go.Scattermapbox(lat=lla_deg[0, idx], lon=lla_deg[1, idx], name=name, text=text,
                                                 **style))
            else:
                # If there's no data, draw a dummy trace so it shows up in the legend anyway.
                map_data.append(go.Scattermapbox(lat=[np.nan], lon=[np.nan], name=name, visible='legendonly', **style))

        for type, info in _SOLUTION_TYPE_MAP.items():
            _plot_data(info.name, solution_type == type, marker_style=info.style)

        # Create the map.
        title = 'Vehicle Trajectory'
        if mapbox_token is None:
            title += '<br>For satellite imagery, please provide a Mapbox token using --mapbox-token or by setting ' \
                     'MAPBOX_ACCESS_TOKEN.'

        layout = go.Layout(
            autosize=True,
            hovermode='closest',
            title=title,
            mapbox=dict(
                accesstoken=mapbox_token,
                bearing=0,
                center=dict(
                    lat=lla_deg[0, 0],
                    lon=lla_deg[1, 0],
                ),
                pitch=0,
                zoom=18,
                style='open-street-map' if mapbox_token is None else 'satellite-streets',
            ),
        )

        figure = go.Figure(data=map_data, layout=layout)
        figure['layout'].update(showlegend=True)

        self._add_figure(name="map", figure=figure, title="Vehicle Trajectory (Map)")

    def plot_gnss_skyplot(self, decimate=True):
        # Read the satellite data.
        result = self.reader.read(message_types=[GNSSSatelliteMessage], **self.params)
        data = result[GNSSSatelliteMessage.MESSAGE_TYPE]

        if len(data.p1_time) == 0:
            self.logger.info('No satellite data available. Skipping sky plot.')
            return

        # Setup the figure.
        figure = go.Figure()
        figure['layout'].update(title='GNSS Sky Plot')
        figure['layout']['polar']['radialaxis'].update(range=[90, 0])
        figure['layout']['polar']['angularaxis'].update(visible=False)

        # Assign colors to each satellite.
        data_by_sv = GNSSSatelliteMessage.group_by_sv(data)
        svs = sorted(list(data_by_sv.keys()))
        color_by_sv = self._assign_colors(svs)

        # Plot each satellite.
        indices_by_system = defaultdict(list)
        color_by_sv_format = []
        color_by_cn0_format = []
        for sv in svs:
            name = satellite_to_string(sv, short=False)
            system = get_system(sv)
            sv_data = data_by_sv[sv]

            p1_time = sv_data['p1_time']
            az_deg = sv_data['azimuth_deg']
            el_deg = sv_data['elevation_deg']
            cn0_dbhz = sv_data['cn0_dbhz']

            # Decimate the data to 30 second intervals.
            if decimate and len(p1_time) > 1:
                interval_sec = 30.0
                dt_sec = np.round(np.min(np.diff(p1_time)) / 0.1) * 0.1
                if dt_sec < interval_sec:
                    rounded_time = np.round(p1_time / interval_sec) * interval_sec
                    idx = np.where(np.diff(rounded_time, prepend=rounded_time[0]) > 0.01)[0]
                    p1_time = p1_time[idx]
                    az_deg = az_deg[idx]
                    el_deg = el_deg[idx]
                    cn0_dbhz = cn0_dbhz[idx]

            # Plot the data. We set styles for both coloring by SV and by C/N0. We'll add buttons below to switch
            # between styles.
            color_by_sv_format.append({'color': color_by_sv[sv]})
            color_by_cn0_format.append({'cmin': 20, 'cmax': 55, 'colorscale': 'RdBu', 'showscale': True,
                                        'colorbar': {'x': 0}, 'color': cn0_dbhz})

            text = ['P1: %.1f sec<br>(Az, El): (%.2f, %.2f) deg<br>C/N0: %.1f dB-Hz' %
                    (t, a, e, c) for t, a, e, c in zip(p1_time, az_deg, el_deg, cn0_dbhz)]
            figure.add_trace(go.Scatterpolargl(r=el_deg, theta=(90 - az_deg), text=text,
                                               name=name, hoverinfo='name+text', hoverlabel={'namelength': -1},
                                               mode='markers', marker=color_by_sv_format[-1]))
            indices_by_system[system].append(len(figure.data) - 1)

        # Add selection buttons for each system and for choosing between coloring by SV and C/N0.
        num_traces = len(figure.data)
        buttons = [dict(label='All', method='restyle', args=['visible', [True] * num_traces])]
        for system, indices in sorted(indices_by_system.items()):
            if len(indices) == 0:
                continue
            visible = np.full((num_traces,), False)
            visible[indices] = True
            buttons.append(dict(label=f'{str(system)} ({len(indices)})', method='restyle', args=['visible', visible]))
        updatemenus = [{
            'type': 'buttons',
            'direction': 'left',
            'buttons': buttons,
            'x': 0.0,
            'xanchor': 'left',
            'y': 1.1,
            'yanchor': 'top'
        }]

        updatemenus += [{
            'type': 'buttons',
            'direction': 'left',
            'buttons': [
                dict(label='Color By SV', method='restyle', args=['marker', color_by_sv_format]),
                dict(label='Color By C/N0', method='restyle', args=['marker', color_by_cn0_format])
            ],
            'x': 0.0,
            'xanchor': 'left',
            'y': 1.045,
            'yanchor': 'top'
        }]

        figure['layout']['updatemenus'] = updatemenus

        self._add_figure(name='gnss_skyplot', figure=figure, title='GNSS Sky Plot')

    def plot_gnss_cn0(self):
        # The legacy GNSSSatelliteMessage contains data per satellite, not per signal. The plotted C/N0 values will
        # reflect the L1 signal, unless L1 is not being tracked.
        result = self.reader.read(message_types=[GNSSSatelliteMessage], **self.params)
        data = result[GNSSSatelliteMessage.MESSAGE_TYPE]

        if len(data.p1_time) == 0:
            self.logger.info('No satellite data available. Skipping C/N0 plot.')
            return

        # Setup the figure.
        figure = make_subplots(
            rows=1, cols=1,  print_grid=False, shared_xaxes=True,
            subplot_titles=['C/N0 (L1 Only)'])

        figure['layout'].update(showlegend=True, modebar_add=['v1hovermode'])
        figure['layout']['xaxis1'].update(title="Time (sec)", showticklabels=True)
        figure['layout']['yaxis1'].update(title="C/N0 (dB-Hz)")

        # Assign colors to each satellite.
        data_by_sv = GNSSSatelliteMessage.group_by_sv(data)
        svs = sorted(list(data_by_sv.keys()))
        color_by_sv = self._assign_colors(svs)

        # Plot each satellite.
        indices_by_system = defaultdict(list)
        for sv in svs:
            name = satellite_to_string(sv, short=False)
            system = get_system(sv)
            sv_data = data_by_sv[sv]

            text = ['P1: %.1f sec' % t for t in sv_data['p1_time']]
            time = sv_data['p1_time'] - float(self.t0)
            figure.add_trace(go.Scattergl(x=time, y=sv_data['cn0_dbhz'], text=text,
                                          name=name, hoverlabel={'namelength': -1},
                                          mode='markers', marker={'color': color_by_sv[sv]}),
                             1, 1)
            indices_by_system[system].append(len(figure.data) - 1)

        # Add signal type selection buttons.
        num_traces = len(figure.data)
        buttons = [dict(label='All', method='restyle', args=['visible', [True] * num_traces])]
        for system, indices in sorted(indices_by_system.items()):
            if len(indices) == 0:
                continue
            visible = np.full((num_traces,), False)
            visible[indices] = True
            buttons.append(dict(label=str(system), method='restyle', args=['visible', list(visible)]))
        figure['layout']['updatemenus'] = [{
            'type': 'buttons',
            'direction': 'left',
            'buttons': buttons,
            'x': 0.0,
            'xanchor': 'left',
            'y': 1.1,
            'yanchor': 'top'
        }]

        self._add_figure(name='gnss_cn0', figure=figure, title='GNSS C/N0 vs. Time')

    def plot_gnss_signal_status(self):
        filename = 'gnss_signal_status'
        figure_title = "GNSS Signal Status"

        # Read the satellite data.
        result = self.reader.read(message_types=[GNSSSatelliteMessage], **self.params)
        data = result[GNSSSatelliteMessage.MESSAGE_TYPE]
        is_legacy_message = True

        if len(data.p1_time) == 0:
            self.logger.info('No satellite data available. Skipping signal usage plot.')
            return

        # Setup the figure.
        colors = {'unused': 'black', 'pr': 'red', 'is_pivot': 'purple',
                  'float': 'darkgoldenrod', 'not_fixed': 'green', 'fixed_skipped': 'blue', 'fixed': 'orange'}

        # The legacy GNSSSatelliteMessage contains data per satellite, not per signal, and only includes in-use status.
        # It does not elaborate on how the signal was used.
        if is_legacy_message:
            title = '''\
Satellite Status<br>
Black=Unused, Red=Used'''
            entry_type = 'Satellite'
        else:
            # In practice, the signal status plot can be _VERY_ slow to generate for really long logs (multiple hours)
            # because plotly doesn't handle figures with lots of traces very efficiently. The legacy satellite status
            # plot doesn't seem to suffer nearly as much since A) it has fewer elements (# SVs vs # signals), and B) it
            # only supports at most 2 traces per element since it doesn't convey usage type.
            if self.truncate_data:
                _logger.warning('Skipping signal status plot for very long log. Rerun with --truncate=false to '
                                'generate this plot.')
                self._add_figure(name=filename, title=f'{figure_title} (Skipped - Long Log Detected)')
                return

            title = '''\
Signal Status<br>
Black=Unused, Red=Pseudorange, Pink=Pseudorange (Differential), Purple=Pivot (Differential)<br>
Gold=Float, Green=Integer (Not Fixed), Blue=Integer (Fixed, Float Solution Type), Orange=Integer (Fixed)'''
            entry_type = 'Signal'

        figure = make_subplots(
            rows=5, cols=1,  print_grid=False, shared_xaxes=True,
            subplot_titles=[title,
                            None, None, None,
                            'Satellite Count'],
            specs=[[{'rowspan': 4}],
                   [None],
                   [None],
                   [None],
                   [{}]])
        figure['layout'].update(showlegend=False, modebar_add=['v1hovermode'])
        figure['layout']['xaxis1'].update(title="Time (sec)")
        figure['layout']['yaxis1'].update(title=entry_type)
        figure['layout']['yaxis2'].update(title=f"# {entry_type}s", rangemode='tozero')

        # Plot the signal counts.
        time = data.p1_time - float(self.t0)
        text = ["P1: %.3f sec" % (t + float(self.t0)) for t in time]
        figure.add_trace(go.Scattergl(x=time, y=data.num_svs, text=text,
                                      name=f'# {entry_type}s', hoverlabel={'namelength': -1},
                                      mode='lines', line={'color': 'black', 'dash': 'dash'}),
                         5, 1)
        figure.add_trace(go.Scattergl(x=time, y=data.num_used_svs, text=text,
                                      name=f'# Used {entry_type}s', hoverlabel={'namelength': -1},
                                      mode='lines', line={'color': 'green'}),
                         5, 1)

        num_count_traces = len(figure.data)

        # Plot each satellite. Plot in reverse order so G01 is at the top of the Y axis.
        data_by_sv = GNSSSatelliteMessage.group_by_sv(data)
        svs = list(data_by_sv.keys())
        indices_by_system = defaultdict(list)
        for i, sv in enumerate(svs[::-1]):
            sv = int(sv)
            system = get_system(sv)
            name = satellite_to_string(sv, short=True)

            sv_data = data_by_sv[sv]
            time = sv_data['p1_time'] - float(self.t0)
            is_used = np.bitwise_and(sv_data['flags'], SatelliteInfo.SATELLITE_USED).astype(bool)

            idx = is_used
            if np.any(idx):
                text = ["P1: %.3f sec" % (t + float(self.t0)) for t in time[idx]]
                figure.add_trace(go.Scattergl(x=time[idx], y=[i] * np.sum(idx), text=text,
                                              name=name, hoverlabel={'namelength': -1},
                                              mode='markers',
                                              marker={'color': colors['pr'], 'symbol': 'circle', 'size': 8}),
                                 1, 1)
                indices_by_system[system].append(len(figure.data) - 1)

            idx = ~is_used
            if np.any(idx):
                text = ["P1: %.3f sec" % (t + float(self.t0)) for t in time[idx]]
                figure.add_trace(go.Scattergl(x=time[idx], y=[i] * np.sum(idx), text=text,
                                              name=name + ' (Unused)', hoverlabel={'namelength': -1},
                                              mode='markers',
                                              marker={'color': colors['unused'], 'symbol': 'x', 'size': 8}),
                                 1, 1)
                indices_by_system[system].append(len(figure.data) - 1)

        tick_text = [satellite_to_string(s, short=True) for s in svs[::-1]]
        figure['layout']['yaxis1'].update(tickmode='array', tickvals=np.arange(0, len(svs)),
                                          ticktext=tick_text, automargin=True)

        # Add signal type selection buttons.
        num_traces = len(figure.data)
        buttons = [dict(label='All', method='restyle', args=['visible', [True] * num_traces])]
        for system, indices in sorted(indices_by_system.items()):
            if len(indices) == 0:
                continue
            visible = np.full((num_traces,), False)
            visible[:num_count_traces] = True
            visible[indices] = True
            buttons.append(dict(label=str(system), method='restyle', args=['visible', list(visible)]))
        figure['layout']['updatemenus'] = [{
            'type': 'buttons',
            'direction': 'left',
            'buttons': buttons,
            'x': 0.0,
            'xanchor': 'left',
            'y': 1.1,
            'yanchor': 'top'
        }]

        self._add_figure(name=filename, figure=figure, title=figure_title)

    def plot_gnss_corrections_status(self):
        """!
        @brief Plot GNSS corrections status (baseline distance, age, etc.).
        """
        result = self.reader.read(message_types=[GNSSInfoMessage], **self.params)
        data = result[GNSSInfoMessage.MESSAGE_TYPE]

        if len(data.p1_time) == 0:
            self.logger.info('No GNSS info data available. Skipping corrections status plot.')
            return

        # Setup the figure.
        figure = make_subplots(
            rows=4, cols=1,  print_grid=False, shared_xaxes=True,
            subplot_titles=['Distance To Station', 'Corrections Age'],
            specs=[[{'rowspan': 3}],
                   [None],
                   [None],
                   [{}]])
        figure['layout'].update(showlegend=True, modebar_add=['v1hovermode'])
        for i in range(2):
            figure['layout']['xaxis%d' % (i + 1)].update(title="Time (sec)", showticklabels=True, matches='x')
        figure['layout']['yaxis1'].update(title="Baseline Distance (km)")
        figure['layout']['yaxis2'].update(title="Age (sec)")

        # Find all base stations present in the data and assign a color to each.
        station_ids = np.unique([s for s in data.reference_station_id
                                 if s != GNSSInfoMessage.INVALID_REFERENCE_STATION])
        if len(station_ids) == 0:
            # This may happen if the log has no corrections, or if the GNSSInfoMessages in the log use version 0.
            # Baseline distance and age were added in version 1.
            self.logger.info('GNSS corrections status details not available. Skipping plot.')
            return

        colors = self._assign_colors(station_ids)

        # Now plot data for each base station.
        for station_id in station_ids:
            idx = data.reference_station_id == station_id
            time = data.p1_time[idx] - float(self.t0)
            name = f'Station {station_id}'
            color = colors[station_id]
            text = ["P1 Time: %.3f sec" % (t + float(self.t0)) for t in time]
            figure.add_trace(go.Scattergl(x=time, y=data.baseline_distance_m[idx] * 1e-3, text=text,
                                          name=name, legendgroup=int(station_id), showlegend=True,
                                          mode='markers', marker={'color': color}),
                             1, 1)
            figure.add_trace(go.Scattergl(x=time, y=data.corrections_age_sec[idx], text=text,
                                          name=name, legendgroup=int(station_id), showlegend=False,
                                          mode='markers', marker={'color': color}),
                             4, 1)

        self._add_figure(name="gnss_corrections_status", figure=figure, title="GNSS Corrections Status")

    def plot_wheel_data(self):
        """!
        @brief Plot wheel tick/speed data.
        """
        if self.output_dir is None:
            return

        self._plot_wheel_ticks_or_speeds(type='speed')
        self._plot_wheel_ticks_or_speeds(type='tick')

    def _plot_wheel_ticks_or_speeds(self, type):
        """!
        @brief Plot wheel speed or tick data.
        """
        # Read the data. Try to determine which type of wheel output is present in the log (if any).
        if type == 'tick':
            filename = 'wheel_ticks'
            figure_title = 'Measurements: Wheel Encoder Ticks'

            wheel_measurement_type = self._auto_detect_message_type([RawWheelTickOutput, WheelTickInput])
            vehicle_measurement_type = self._auto_detect_message_type([RawVehicleTickOutput, VehicleTickInput])

            # Wheel ticks are raw (uncorrected) by definition.
            raw_wheel_measurement_type = wheel_measurement_type
            raw_vehicle_measurement_type = vehicle_measurement_type
        else:
            filename = 'wheel_speed'
            figure_title = 'Measurements: Wheel Speed'

            wheel_measurement_type = self._auto_detect_message_type([WheelSpeedOutput, DeprecatedWheelSpeedMeasurement])
            vehicle_measurement_type = self._auto_detect_message_type([VehicleSpeedOutput,
                                                                       DeprecatedVehicleSpeedMeasurement])

            raw_wheel_measurement_type = self._auto_detect_message_type([RawWheelSpeedOutput])
            raw_vehicle_measurement_type = self._auto_detect_message_type([RawVehicleSpeedOutput])

            if wheel_measurement_type is None:
                wheel_measurement_type = raw_wheel_measurement_type
            if vehicle_measurement_type is None:
                vehicle_measurement_type = raw_vehicle_measurement_type

        # If the measurement data is very high rate, this plot may be very slow to generate for a multi-hour log.
        if self.long_log_detected and self.truncate_data:
            params = copy.deepcopy(self.params)
            params['max_messages'] = 2
            dt_sec = None

            if wheel_measurement_type is not None:
                result = self.reader.read(message_types=wheel_measurement_type, remove_nan_times=False, **params)
                data = result[wheel_measurement_type.MESSAGE_TYPE]
                if len(data.measurement_time) == 2:
                    dt_sec = data.measurement_time[1] - data.measurement_time[0]

            if dt_sec is None and vehicle_measurement_type is not None:
                result = self.reader.read(message_types=vehicle_measurement_type, remove_nan_times=False, **params)
                data = result[vehicle_measurement_type.MESSAGE_TYPE]
                if len(data.measurement_time) == 2:
                    dt_sec = data.measurement_time[1] - data.measurement_time[0]

            if dt_sec is not None:
                data_rate_hz = round(1.0 / dt_sec)
                if data_rate_hz > self.HIGH_MEASUREMENT_RATE_HZ:
                    _logger.warning('High rate data detected (%d Hz). Skipping wheel %s plot for very long log. Rerun '
                                    'with --truncate=false to generate this plot.' % (data_rate_hz, type))
                    self._add_figure(name=filename, title=f'{figure_title} (Skipped - Long Log Detected)')
                    return

        # Read the data.
        result = self.reader.read(message_types=[wheel_measurement_type, vehicle_measurement_type,
                                                 raw_wheel_measurement_type, raw_vehicle_measurement_type],
                                  remove_nan_times=False, **self.params)

        def _extract_data(measurement_type):
            if measurement_type is not None:
                data = result[measurement_type.MESSAGE_TYPE]
                data_signed = False
                if len(data.p1_time) == 0:
                    data = None
                elif type == 'speed':
                    data_signed = np.any(data.is_signed)
            else:
                data = None
                data_signed = False
            return data, data_signed

        wheel_data, wheel_data_signed = _extract_data(wheel_measurement_type)
        raw_wheel_data, raw_wheel_data_signed = _extract_data(raw_wheel_measurement_type)
        vehicle_data, vehicle_data_signed = _extract_data(vehicle_measurement_type)
        raw_vehicle_data, raw_vehicle_data_signed = _extract_data(raw_vehicle_measurement_type)

        if wheel_data is None and vehicle_data is None:
            self.logger.info('No wheel %s data available. Skipping plot.' % type)
            return
        elif wheel_data is not None and vehicle_data is not None:
            self.logger.warning('Both wheel and vehicle %s data detected.' % type)
            speed_type = 'Wheel/Vehicle'
        else:
            speed_type = 'Wheel' if wheel_data is not None else 'Vehicle'

        # Setup the figure.
        if type == 'tick':
            titles = ['%s Tick Count' % speed_type, '%s Tick Rate' % speed_type, 'Gear/Direction']
        else:
            if wheel_data_signed or vehicle_data_signed:
                titles = ['%s Speed (Signed)' % speed_type, 'Gear/Direction']
            else:
                titles = ['%s Speed (Unsigned)' % speed_type, 'Gear/Direction']

        if wheel_data is not None:
            titles[0] += f'<br>Messages: {wheel_measurement_type.__name__}'
        if raw_wheel_data is not None and wheel_measurement_type != raw_wheel_measurement_type:
            titles[0] += f', {raw_wheel_measurement_type.__name__}'

        if vehicle_data is not None:
           if wheel_data is not None:
               titles[0] += ', '
           else:
               titles[0] += '<br>Messages: '
           titles[0] += f'{vehicle_measurement_type.__name__}'
        if raw_vehicle_data is not None and vehicle_measurement_type != raw_vehicle_measurement_type:
            titles[0] += f', {raw_vehicle_measurement_type.__name__}'

        figure = make_subplots(rows=len(titles), cols=1, print_grid=False, shared_xaxes=True, subplot_titles=titles)

        figure['layout'].update(showlegend=True, modebar_add=['v1hovermode'])
        for i in range(len(titles)):
            figure['layout']['xaxis%d' % (i + 1)].update(title="Time (sec)", showticklabels=True)

        if type == 'tick':
            figure['layout']['yaxis1'].update(title="Tick Count")
            figure['layout']['yaxis2'].update(title="Tick Rate (ticks/s)")
        else:
            figure['layout']['yaxis1'].update(title="Speed (m/s)")

        figure['layout']['yaxis%d' % (len(titles))].update(title="Gear/Direction",
                                                           ticktext=['%s (%d)' % (e.name, e.value) for e in GearType],
                                                           tickvals=[e.value for e in GearType])

        # Check if the data has P1 time available. If not, we'll plot in the original source time.
        #
        # All output messages from the device should contain P1 time. We should only ever use a non-P1 time source when
        # plotting logged input messages (uncommon).
        wheel_time_source = None
        vehicle_time_source = None

        if wheel_data is not None:
            if np.all(np.isnan(wheel_data.p1_time)):
                if np.any(np.diff(wheel_data.measurement_time_source) != 0):
                    self.logger.warning('Detected multiple time source types in wheel %s data.' % type)

                wheel_time_source = SystemTimeSource(wheel_data.measurement_time_source[0])
                self.logger.warning('Wheel %s data does not have P1 time available. Plotting in %s time.' %
                                    (type, self._time_source_to_display_name(wheel_time_source)))
            else:
                wheel_time_source = SystemTimeSource.P1_TIME

        if vehicle_data is not None:
            if np.all(np.isnan(vehicle_data.p1_time)):
                if np.any(np.diff(vehicle_data.measurement_time_source) != 0):
                    self.logger.warning('Detected multiple time source types in vehicle %s data.' % type)

                vehicle_time_source = SystemTimeSource(vehicle_data.measurement_time_source[0])
                self.logger.warning('Vehicle %s data does not have P1 time available. Plotting in %s time.' %
                                    (type, self._time_source_to_display_name(vehicle_time_source)))
            else:
                vehicle_time_source = SystemTimeSource.P1_TIME

        same_time_source = True
        if wheel_time_source is None:
            common_time_source = vehicle_time_source
        elif vehicle_time_source is None:
            common_time_source = wheel_time_source
        else:
            if wheel_time_source == vehicle_time_source:
                common_time_source = wheel_time_source
            else:
                self.logger.warning('Both wheel and vehicle %s data present, but timestamped with different '
                                    'sources. Plotted data may not align in time.')
                same_time_source = False
                common_time_source = None

        if same_time_source:
            figure['layout']['annotations'][0]['text'] += \
                '<br>Time Source: %s' % self._time_source_to_display_name(common_time_source)
        else:
            figure['layout']['annotations'][0]['text'] += \
                '<br>Time Source: %s (Wheel), %s (Vehicle)' % \
                                                          (self._time_source_to_display_name(wheel_time_source),
                                                           self._time_source_to_display_name(vehicle_time_source))

        p1_time_present = (wheel_time_source == SystemTimeSource.P1_TIME or
                           vehicle_time_source == SystemTimeSource.P1_TIME)

        # If plotting speed data, try to plot the navigation engine's speed estimate for reference.
        #
        # Note: Pose data is not read when plotting ticks (ticks do not plot in meters/second). If the wheel data is not
        # in P1 time, we cannot compare against the pose data, which is.
        if type == 'speed' and p1_time_present:
            nav_engine_p1_time = None
            nav_engine_speed_mps = None

            # If we have pose messages _and_ they contain body velocity, we can use that.
            #
            # Note that we are using this to compare vs wheel speeds, so we're only interested in forward speed here.
            result = self.reader.read(message_types=[PoseMessage], **self.params)
            pose_data = result[PoseMessage.MESSAGE_TYPE]
            if len(pose_data.p1_time) != 0 and np.any(~np.isnan(pose_data.velocity_body_mps[0, :])):
                nav_engine_p1_time = pose_data.p1_time
                nav_engine_speed_mps = pose_data.velocity_body_mps[0, :]
                if wheel_data_signed or vehicle_data_signed:
                    nav_engine_speed_name = 'Speed Estimate (Nav Engine)'
                else:
                    nav_engine_speed_mps = np.abs(nav_engine_speed_mps)
                    nav_engine_speed_name = '|Speed Estimate| (Nav Engine)'
            # Otherwise, if we have pose aux messages, read those and use the ENU velocity to estimate speed. Since we
            # don't know attitude, the best we can do is estimate 3D speed and assume it's primarily in the along-track
            # direction. This will also be an absolute value, so may not match the wheel data if it is signed and the
            # vehicle is going backward.
            else:
                result = self.reader.read(message_types=[PoseAuxMessage], **self.params)
                pose_aux_data = result[PoseAuxMessage.MESSAGE_TYPE]
                if len(pose_aux_data.p1_time) != 0:
                    self.logger.warning('Body forward velocity not available. Estimating |speed| from ENU velocity. '
                                        'May not match wheel speeds when going backward.')
                    nav_engine_p1_time = pose_aux_data.p1_time
                    nav_engine_speed_mps = np.linalg.norm(pose_aux_data.velocity_enu_mps, axis=0)
                    nav_engine_speed_name = '|3D Speed Estimate| (Nav Engine)'

            if nav_engine_speed_mps is not None:
                time = nav_engine_p1_time - float(self.t0)
                text = ["P1: %.3f sec" % t for t in nav_engine_p1_time]
                figure.add_trace(go.Scattergl(x=time, y=nav_engine_speed_mps, text=text,
                                              name=nav_engine_speed_name, hoverlabel={'namelength': -1},
                                              mode='lines', line={'color': 'black', 'dash': 'dash'}),
                                 1, 1)

        # Plot the data.
        def _plot_trace(time, data, name, color, text, style=None):
            if style is None:
                style = {}
            style.setdefault('mode', 'lines')
            style.setdefault('line', {}).setdefault('color', color)

            if type == 'tick':
                figure.add_trace(go.Scattergl(x=time, y=data, text=text,
                                              name=name, hoverlabel={'namelength': -1},
                                              legendgroup=name,
                                              **style),
                                 1, 1)

                dt_sec = np.diff(time)
                ticks_per_sec = np.diff(data) / dt_sec
                figure.add_trace(go.Scattergl(x=time[1:], y=ticks_per_sec, text=text,
                                              name=name, hoverlabel={'namelength': -1},
                                              legendgroup=name, showlegend=False,
                                              **style),
                                 2, 1)
            else:
                figure.add_trace(go.Scattergl(x=time, y=data, text=text,
                                              name=name, hoverlabel={'namelength': -1},
                                              legendgroup=name,
                                              **style),
                                 1, 1)

        def _plot_wheel_data(data, time_source, is_raw=False, show_gear=False, style=None):
            if data is None:
                return

            if style is None:
                style = {}
            style.setdefault('mode', 'lines')
            if is_raw:
                style.setdefault('line', {}).setdefault('dash', 'dash')

            if type == 'tick':
                var_suffix = 'wheel_ticks'
                name_suffix = ''
            else:
                var_suffix = 'speed_mps'
                name_suffix = ' (Uncorrected)' if is_raw else ' (Corrected)'

            abs_time_sec = self._get_measurement_time(data, time_source)
            idx = ~np.isnan(abs_time_sec)
            abs_time_sec = abs_time_sec[idx]

            t0 = self._get_t0_for_time_source(time_source)
            time = abs_time_sec - t0
            time_name = self._time_source_to_display_name(time_source)
            text = ["%s Time: %.3f sec" % (time_name, t) for t in abs_time_sec]

            _plot_trace(time=time, data=getattr(data, 'front_left_' + var_suffix)[idx], text=text,
                        name='Front Left Wheel' + name_suffix, color='red', style=style)
            _plot_trace(time=time, data=getattr(data, 'front_right_' + var_suffix)[idx], text=text,
                        name='Front Right Wheel' + name_suffix, color='green', style=style)
            _plot_trace(time=time, data=getattr(data, 'rear_left_' + var_suffix)[idx], text=text,
                        name='Rear Left Wheel' + name_suffix, color='blue', style=style)
            _plot_trace(time=time, data=getattr(data, 'rear_right_' + var_suffix)[idx], text=text,
                        name='Rear Right Wheel' + name_suffix, color='purple', style=style)

            if show_gear:
                figure.add_trace(go.Scattergl(x=time, y=wheel_data.gear[idx], text=text,
                                              name='Gear (Wheel Data)', hoverlabel={'namelength': -1},
                                              mode='markers', marker={'color': 'red'}),
                                 3 if type == 'tick' else 2, 1)

        # Plot the wheel speed data. If we have both corrected and uncorrected (raw) data, plot them both.
        _plot_wheel_data(wheel_data, wheel_time_source, is_raw=wheel_measurement_type == raw_wheel_measurement_type,
                         show_gear=True)
        if wheel_measurement_type != raw_wheel_measurement_type:
            _plot_wheel_data(raw_wheel_data, wheel_time_source, is_raw=True, show_gear=False)

        def _plot_vehicle_data(data, time_source, is_raw=False, show_gear=False, style=None):
            if data is None:
                return

            if style is None:
                style = {}
            style.setdefault('mode', 'lines')
            if is_raw:
                style.setdefault('line', {}).setdefault('dash', 'dash')

            if type == 'tick':
                var_suffix = 'tick_count'
                name_suffix = ''
            else:
                var_suffix = 'vehicle_speed_mps'
                name_suffix = ' (Uncorrected)' if is_raw else ' (Corrected)'

            abs_time_sec = self._get_measurement_time(data, time_source)
            idx = ~np.isnan(abs_time_sec)
            abs_time_sec = abs_time_sec[idx]

            t0 = self._get_t0_for_time_source(time_source)
            time = abs_time_sec - t0
            time_name = self._time_source_to_display_name(time_source)
            text = ["%s Time: %.3f sec" % (time_name, t) for t in abs_time_sec]

            _plot_trace(time=time, data=getattr(data, var_suffix)[idx], text=text,
                        name='Speed Measurement' + name_suffix, color='orange', style=style)

            if show_gear:
                figure.add_trace(go.Scattergl(x=time, y=data.gear[idx], text=text,
                                              name='Gear (Vehicle Data)', hoverlabel={'namelength': -1},
                                              mode='markers', marker={'color': 'orange'}),
                                 3 if type == 'tick' else 2, 1)

        # Plot the vehicle speed data. If we have both corrected and uncorrected (raw) data, plot them both.
        _plot_vehicle_data(vehicle_data, vehicle_time_source,
                           is_raw=vehicle_measurement_type == raw_vehicle_measurement_type, show_gear=True)
        if vehicle_measurement_type != raw_vehicle_measurement_type:
            _plot_vehicle_data(raw_vehicle_data, vehicle_time_source, is_raw=True, show_gear=False)

        self._add_figure(name=filename, figure=figure, title=figure_title)

    def plot_imu(self):
        """!
        @brief Plot the IMU data.
        """
        if self.output_dir is None:
            return

        self._plot_imu_data(message_cls=IMUOutput, filename='imu', figure_title='Measurements: IMU')
        self._plot_imu_data(message_cls=RawIMUOutput, filename='raw_imu',
                            figure_title='Measurements: IMU (Uncorrected)')

    def _plot_imu_data(self, message_cls, filename, figure_title):
        # If the measurement data is very high rate, this plot may be very slow to generate for a multi-hour log.
        if self.truncate_data:
            params = copy.deepcopy(self.params)
            params['max_messages'] = 2
            result = self.reader.read(message_types=[message_cls], **params)
            data = result[message_cls.MESSAGE_TYPE]
            if len(data.p1_time) == 2:
                dt_sec = data.p1_time[1] - data.p1_time[0]
                data_rate_hz = round(1.0 / dt_sec)
                if data_rate_hz > self.HIGH_MEASUREMENT_RATE_HZ:
                    _logger.warning('High rate IMU data detected (%d Hz). Skipping IMU plot for very long log. Rerun '
                                    'with --truncate=false to generate this plot.' % data_rate_hz)
                    self._add_figure(name=filename, title=f'{figure_title} (Skipped - Long Log Detected)')
                    return

        # Read the data.
        result = self.reader.read(message_types=[message_cls], **self.params)
        data = result[message_cls.MESSAGE_TYPE]

        if len(data.p1_time) == 0:
            self.logger.info('No %s data available. Skipping plot.' %
                             ('IMU' if message_cls is IMUOutput else 'raw IMU'))
            return

        time = data.p1_time - float(self.t0)

        titles = ['Acceleration', 'Gyro']
        if message_cls == RawIMUOutput:
            titles = [t + ' (Uncorrected)' for t in titles]
        else:
            titles = [t + ' (Corrected)' for t in titles]

        figure = make_subplots(rows=2, cols=1, print_grid=False, shared_xaxes=True, subplot_titles=titles)

        figure['layout'].update(showlegend=True, modebar_add=['v1hovermode'])
        figure['layout']['xaxis1'].update(title="Time (sec)", showticklabels=True)
        figure['layout']['xaxis2'].update(title="Time (sec)", showticklabels=True)
        figure['layout']['yaxis1'].update(title="Acceleration (m/s^2)")
        figure['layout']['yaxis2'].update(title="Rotation Rate (rad/s)")

        figure.add_trace(go.Scattergl(x=time, y=data.accel_mps2[0, :], name='X', legendgroup='x',
                                      mode='lines', line={'color': 'red'}),
                         1, 1)
        figure.add_trace(go.Scattergl(x=time, y=data.accel_mps2[1, :], name='Y', legendgroup='y',
                                      mode='lines', line={'color': 'green'}),
                         1, 1)
        figure.add_trace(go.Scattergl(x=time, y=data.accel_mps2[2, :], name='Z', legendgroup='z',
                                      mode='lines', line={'color': 'blue'}),
                         1, 1)

        figure.add_trace(go.Scattergl(x=time, y=data.gyro_rps[0, :], name='X', legendgroup='x',
                                      showlegend=False, mode='lines', line={'color': 'red'}),
                         2, 1)
        figure.add_trace(go.Scattergl(x=time, y=data.gyro_rps[1, :], name='Y', legendgroup='y',
                                      showlegend=False, mode='lines', line={'color': 'green'}),
                         2, 1)
        figure.add_trace(go.Scattergl(x=time, y=data.gyro_rps[2, :], name='Z', legendgroup='z',
                                      showlegend=False, mode='lines', line={'color': 'blue'}),
                         2, 1)

        self._add_figure(name=filename, figure=figure, title=figure_title)

    def plot_heading_measurements(self):
        """!
        @brief Generate time series plots for heading (degrees) and baseline distance (meters) data.
        """
        if self.output_dir is None:
            return

        # Read the heading measurement data.
        result = self.reader.read(message_types=[RawHeadingOutput, HeadingOutput, PoseMessage], **self.params)
        raw_heading_data = result[RawHeadingOutput.MESSAGE_TYPE]
        heading_data = result[HeadingOutput.MESSAGE_TYPE]
        primary_pose_data = result[PoseMessage.MESSAGE_TYPE]

        if (len(heading_data.p1_time) == 0) and (len(raw_heading_data.p1_time) == 0):
            self.logger.info('No heading measurement data available. Skipping plot.')
            return

        # Setup the figure.
        fig = make_subplots(
            rows=3, cols=1,
            subplot_titles=(
                'Heading, 2-sigma band',
                'ENU/Baseline Distance',
                'Solution Type'
            ),
            shared_xaxes=True,
        )

        fig.update_xaxes(title_text='Time (sec)', showticklabels=True)
        fig.update_yaxes(title_text='Heading (deg)', rangemode='tozero', row=1, col=1)
        fig.update_yaxes(title_text='Distance (m)', row=2, col=1)
        fig.update_yaxes(
            ticktext=['%s (%d)' % (e.name, e.value) for e in SolutionType],
            tickvals=[e.value for e in SolutionType],
            title_text='Solution Type',
            row=3, col=1
        )

        fig.update_layout(title='Heading Plots', legend_traceorder='normal')


        # Display the navigation engine's heading estimate, if available, for comparison with the heading sensor
        # measurement.
        if primary_pose_data is not None:
            invalid_idx = primary_pose_data.solution_type[primary_pose_data.solution_type != SolutionType.Invalid]
            yaw_deg = primary_pose_data.ypr_deg[0][invalid_idx]
            if len(yaw_deg) > 0:
                pose_heading_deg = 90.0 - yaw_deg
                pose_heading_deg[pose_heading_deg < 0.0] += 360.0
                fig.add_trace(
                    go.Scatter(
                        x=primary_pose_data.p1_time - float(self.t0),
                        y=pose_heading_deg,
                        customdata=primary_pose_data.p1_time,
                        mode='lines',
                        line={'color': 'yellow'},
                        name='Primary Device Heading Estimate',
                        hovertemplate='<b>Time</b>: %{x:.3f} sec (%{customdata:.3f} sec)'
<<<<<<< HEAD
                                    '<br><b>Heading</b>: %{y:.2f} deg'
=======
                                      '<br><b>Heading</b>: %{y:.2f} deg'
>>>>>>> 455e522f
                    ),
                    row=1, col=1
                )

        # Corrected heading plot
        if len(heading_data.p1_time) > 0:
            heading_time = heading_data.p1_time - float(self.t0)
            fig.add_trace(
                go.Scatter(
                    x=heading_time,
                    y=heading_data.heading_true_north_deg,
                    customdata=heading_data.p1_time,
                    mode='markers',
                    marker={'size': 2, "color": "green"},
                    name='Corrected Heading Data',
                    hovertemplate='<b>Time</b>: %{x:.3f} sec (%{customdata:.3f} sec)'
<<<<<<< HEAD
                                '<br><b>Heading</b>: %{y:.2f} deg',
=======
                                  '<br><b>Heading</b>: %{y:.2f} deg',
>>>>>>> 455e522f
                    legendgroup='heading'
                ),
                row=1, col=1
            )
        
        # Uncorrected heading plot
        if len(raw_heading_data.p1_time) > 0:
            raw_heading_time = raw_heading_data.p1_time - float(self.t0)
            # Compute heading uncertainty envelop.
            denom = raw_heading_data.relative_position_enu_m[0]**2 + raw_heading_data.relative_position_enu_m[1]**2
            dh_e = raw_heading_data.relative_position_enu_m[0] / denom
            dh_n = raw_heading_data.relative_position_enu_m[2] / denom

            heading_std = np.sqrt(
                (dh_e * raw_heading_data.position_std_enu_m[0]) ** 2 +
                (dh_n * raw_heading_data.position_std_enu_m[1]) ** 2
            )

<<<<<<< HEAD
            envelope = np.arctan(
                (2 * heading_std / raw_heading_data.baseline_distance_m)
            )
            envelope *= 180. / np.pi
            fig.add_trace(
                go.Scatter(
                    x=raw_heading_time,
                    y=raw_heading_data.heading_true_north_deg,
                    customdata=raw_heading_data.p1_time,
                    mode='markers',
                    marker={'size': 2, "color": "red"},
                    name='Uncorrected Heading Data',
                    hovertemplate='<b>Time</b>: %{x:.3f} sec (%{customdata:.3f} sec)'
                                '<br><b>Heading</b>: %{y:.2f} deg',
                    legendgroup='heading'
                ),
                row=1, col=1
            )
            idx = ~np.isnan(raw_heading_data.heading_true_north_deg)

            fig.add_trace(
                go.Scatter(
                    x=raw_heading_time[idx],
                    y=raw_heading_data.heading_true_north_deg[idx] + envelope[idx],
                    mode='lines',
                    marker={'size': 2, "color": "red"},
                    line=dict(width=0),
                    legendgroup='heading',
                    showlegend=False,
                    hoverinfo='skip'
                ),
                row=1, col=1
            )
=======
        # Uncorrected heading plot
        if len(raw_heading_data.p1_time) > 0:
            raw_heading_time = raw_heading_data.p1_time - float(self.t0)
            # Compute heading uncertainty envelop.
            denom = raw_heading_data.relative_position_enu_m[0]**2 + raw_heading_data.relative_position_enu_m[1]**2
            dh_e = raw_heading_data.relative_position_enu_m[0] / denom
            dh_n = raw_heading_data.relative_position_enu_m[2] / denom

            heading_std = np.sqrt(
                (dh_e * raw_heading_data.position_std_enu_m[0]) ** 2 +
                (dh_n * raw_heading_data.position_std_enu_m[1]) ** 2
            )

            envelope = np.arctan(
                (2 * heading_std / raw_heading_data.baseline_distance_m)
            )
            envelope *= 180. / np.pi
            fig.add_trace(
                go.Scatter(
                    x=raw_heading_time,
                    y=raw_heading_data.heading_true_north_deg,
                    customdata=raw_heading_data.p1_time,
                    mode='markers',
                    marker={'size': 2, "color": "red"},
                    name='Uncorrected Heading Data',
                    hovertemplate='<b>Time</b>: %{x:.3f} sec (%{customdata:.3f} sec)'
                                  '<br><b>Heading</b>: %{y:.2f} deg',
                    legendgroup='heading'
                ),
                row=1, col=1
            )
            idx = ~np.isnan(raw_heading_data.heading_true_north_deg)
>>>>>>> 455e522f

            fig.add_trace(
                go.Scatter(
                    x=raw_heading_time[idx],
<<<<<<< HEAD
                    y=raw_heading_data.heading_true_north_deg[idx] - envelope[idx],
                    mode='lines',
                    marker={'size': 2, "color": "red"},
                    line=dict(width=0),
                    fillcolor='rgba(68, 68, 68, 0.3)',
                    fill='tonexty',
=======
                    y=raw_heading_data.heading_true_north_deg[idx] + envelope[idx],
                    mode='lines',
                    marker={'size': 2, "color": "red"},
                    line=dict(width=0),
>>>>>>> 455e522f
                    legendgroup='heading',
                    showlegend=False,
                    hoverinfo='skip'
                ),
                row=1, col=1
            )

<<<<<<< HEAD
            # Second plot - baseline, ENU components
            fig.add_trace(
                go.Scatter(
                    x=raw_heading_time,
                    y=raw_heading_data.relative_position_enu_m[0],
                    customdata=raw_heading_data.p1_time,
                    hovertemplate='<b>Time</b>: %{x:.3f} sec (%{customdata:.3f} sec)'
                                '<br><b>East</b>: %{y:.2f} m',
                    name='East'
                ),
                row=2, col=1
            )

            fig.add_trace(
                go.Scatter(
                    x=raw_heading_time,
                    y=raw_heading_data.relative_position_enu_m[1],
                    customdata=raw_heading_data.p1_time,
                    hovertemplate='<b>Time</b>: %{x:.3f} sec (%{customdata:.3f} sec)'
                                '<br><b>North</b>: %{y:.2f} m',
                    name='North'
=======
            fig.add_trace(
                go.Scatter(
                    x=raw_heading_time[idx],
                    y=raw_heading_data.heading_true_north_deg[idx] - envelope[idx],
                    mode='lines',
                    marker={'size': 2, "color": "red"},
                    line=dict(width=0),
                    fillcolor='rgba(68, 68, 68, 0.3)',
                    fill='tonexty',
                    legendgroup='heading',
                    showlegend=False,
                    hoverinfo='skip'
                ),
                row=1, col=1
            )

            # Second plot - baseline, ENU components
            fig.add_trace(
                go.Scatter(
                    x=raw_heading_time,
                    y=raw_heading_data.relative_position_enu_m[0],
                    customdata=raw_heading_data.p1_time,
                    hovertemplate='<b>Time</b>: %{x:.3f} sec (%{customdata:.3f} sec)'
                                  '<br><b>East</b>: %{y:.2f} m',
                    name='East'
>>>>>>> 455e522f
                ),
                row=2, col=1
            )

            fig.add_trace(
                go.Scatter(
                    x=raw_heading_time,
<<<<<<< HEAD
                    y=raw_heading_data.relative_position_enu_m[2],
                    customdata=raw_heading_data.p1_time,
                    hovertemplate='<b>Time</b>: %{x:.3f} sec (%{customdata:.3f} sec)'
                                '<br><b>Up</b>: %{y:.2f} m',
                    name='Up'
=======
                    y=raw_heading_data.relative_position_enu_m[1],
                    customdata=raw_heading_data.p1_time,
                    hovertemplate='<b>Time</b>: %{x:.3f} sec (%{customdata:.3f} sec)'
                                  '<br><b>North</b>: %{y:.2f} m',
                    name='North'
>>>>>>> 455e522f
                ),
                row=2, col=1
            )

            fig.add_trace(
                go.Scatter(
                    x=raw_heading_time,
<<<<<<< HEAD
=======
                    y=raw_heading_data.relative_position_enu_m[2],
                    customdata=raw_heading_data.p1_time,
                    hovertemplate='<b>Time</b>: %{x:.3f} sec (%{customdata:.3f} sec)'
                                  '<br><b>Up</b>: %{y:.2f} m',
                    name='Up'
                ),
                row=2, col=1
            )

            fig.add_trace(
                go.Scatter(
                    x=raw_heading_time,
>>>>>>> 455e522f
                    y=raw_heading_data.baseline_distance_m,
                    customdata=raw_heading_data.p1_time,
                    marker={'size': 2, "color": "red"},
                    hovertemplate='<b>Time</b>: %{x:.3f} sec (%{customdata:.3f} sec)'
<<<<<<< HEAD
                                '<br><b>Baseline</b>: %{y:.2f} m',
=======
                                  '<br><b>Baseline</b>: %{y:.2f} m',
>>>>>>> 455e522f
                    name='Baseline'
                ),
                row=2, col=1
            )

        # 3rd plot - solution type
        if primary_pose_data is not None:
            fig.add_trace(
                go.Scatter(
                    x=primary_pose_data.p1_time - float(self.t0),
                    y=primary_pose_data.solution_type,
                    customdata=primary_pose_data.p1_time,
                    mode='markers',
                    marker={'color': 'yellow'},
                    hovertemplate='<b>Time</b>: %{x:.3f} sec (%{customdata:.3f} sec)'
                                  '<br><b>Solution</b>: %{text}',
                    text=[str(SolutionType(s)) for s in primary_pose_data.solution_type],
                    name='Primary Solution Type'
                ),
                row=3, col=1
            )

        if len(raw_heading_data.p1_time) > 0:
            fig.add_trace(
                go.Scatter(
                    x=raw_heading_time,
                    y=raw_heading_data.solution_type,
                    customdata=raw_heading_data.p1_time,
                    marker={'color': 'red'},
                    hovertemplate='<b>Time</b>: %{x:.3f} sec (%{customdata:.3f} sec)'
<<<<<<< HEAD
                                '<br><b>Solution</b>: %{text}',
=======
                                  '<br><b>Solution</b>: %{text}',
>>>>>>> 455e522f
                    text=[str(SolutionType(s)) for s in raw_heading_data.solution_type],
                    name='Uncorrected Heading Solution Type'
                ),
                row=3, col=1
            )

        if len(heading_data.p1_time) > 0:
            fig.add_trace(
                go.Scatter(
                    x=heading_time,
                    y=heading_data.solution_type,
                    customdata=heading_data.p1_time,
                    marker={'color': 'green'},
                    hovertemplate='<b>Time</b>: %{x:.3f} sec (%{customdata:.3f} sec)'
<<<<<<< HEAD
                                '<br><b>Solution</b>: %{text}',
=======
                                  '<br><b>Solution</b>: %{text}',
>>>>>>> 455e522f
                    text=[str(SolutionType(s)) for s in raw_heading_data.solution_type],
                    name='Corrected Heading Solution Type'
                ),
                row=3, col=1
            )

        self._add_figure(name='heading_measurement', figure=fig, title='Measurements: Heading')

    def plot_system_status_profiling(self):
        """!
        @brief Plot system status profiling data.
        """
        if self.output_dir is None:
            return

        # Read the data.
        result = self.reader.read(message_types=[ProfileSystemStatusMessage], remove_nan_times=False, **self.params)
        data = result[ProfileSystemStatusMessage.MESSAGE_TYPE]

        if len(data.system_time) == 0:
            self.logger.info('No system profiling data available. Skipping plot.')
            return

        time = data.system_time - self.system_t0

        figure = make_subplots(rows=3, cols=1, print_grid=False, shared_xaxes=True,
                               subplot_titles=['CPU Usage', 'Memory Usage', 'Queue Depth'])

        figure['layout'].update(showlegend=True)
        for i in range(3):
            figure['layout']['xaxis%d' % (i + 1)].update(title="System Time (sec)", showticklabels=True)
        figure['layout']['yaxis1'].update(title="CPU (%)", range=[0, 100])
        figure['layout']['yaxis2'].update(title="Memory (MB)")
        figure['layout']['yaxis3'].update(title="# Entries", rangemode="tozero")

        figure.add_trace(go.Scattergl(x=time, y=data.total_cpu_usage, name='Total CPU Usage',
                                      mode='lines', line={'color': 'black', 'width': 4}),
                         1, 1)
        for i in range(data.cpu_usage_per_core.shape[0]):
            color = plotly.colors.DEFAULT_PLOTLY_COLORS[i % len(plotly.colors.DEFAULT_PLOTLY_COLORS)]
            figure.add_trace(go.Scattergl(x=time, y=data.cpu_usage_per_core[i, :], name='CPU %d Usage' % i,
                                          mode='lines', line={'color': color, 'dash': 'dash'}),
                             1, 1)

        figure.add_trace(go.Scattergl(x=time, y=data.used_memory_bytes / float(1024 * 1024), name='Used Memory',
                                      mode='lines', line={'color': 'blue'}),
                         2, 1)

        figure.add_trace(go.Scattergl(x=time, y=data.propagator_depth, name='Propagator',
                                      mode='lines', line={'color': 'red'}),
                         3, 1)

        figure.add_trace(go.Scattergl(x=time, y=data.dq_depth, name='Delay Queue',
                                      mode='lines', line={'color': 'green'}),
                         3, 1)

        figure.add_trace(go.Scattergl(x=time, y=data.log_queue_depth, name='Log Queue',
                                      mode='lines', line={'color': 'blue'}),
                         3, 1)

        self._add_figure(name="profile_system_status", figure=figure, title="Profiling: System Status")

    def plot_execution_stats_profiling(self):
        """!
        @brief Plot execution profiling stats.
        """
        if self.output_dir is None:
            return

        # Read the data.
        result = self.reader.read(message_types=[ProfileExecutionStatsMessage], remove_nan_times=False, **self.params)
        data = result[ProfileExecutionStatsMessage.MESSAGE_TYPE]

        if len(data.system_time_sec) == 0:
            self.logger.info('No execution profiling stats data available. Skipping plot.')
            return

        # Read the last task name message to map IDs to names.
        params = copy.deepcopy(self.params)
        params['max_messages'] = -1
        result = self.reader.read(message_types=[ProfileExecutionStatsMessage.DEFINITION_TYPE], remove_nan_times=False,
                                  **params)
        if len(result[ProfileExecutionStatsMessage.DEFINITION_TYPE].messages) != 0:
            definition = result[ProfileExecutionStatsMessage.DEFINITION_TYPE].messages[0]
            id_to_name = definition.to_dict()
        else:
            self.logger.warning('No execution profiling stats names received.')
            id_to_name = {}

        time = data.system_time_sec - self.system_t0

        figure = make_subplots(rows=3, cols=1, print_grid=False, shared_xaxes=True,
                               subplot_titles=['Average Processing Time', 'Max Processing Time',
                                               'Number of Executions Per Update'])

        figure['layout'].update(showlegend=True)
        for i in range(3):
            figure['layout']['xaxis%d' % (i + 1)].update(title="System Time (sec)", showticklabels=True)
        figure['layout']['yaxis1'].update(title="Processing Time (ms)")
        figure['layout']['yaxis2'].update(title="Processing Time (ms)")
        figure['layout']['yaxis3'].update(title="Number of Executions", rangemode="nonnegative")

        for i in range(len(data.running_time_ns)):
            color = plotly.colors.DEFAULT_PLOTLY_COLORS[i % len(plotly.colors.DEFAULT_PLOTLY_COLORS)]
            trace_name = id_to_name.get(i, f'unknown_{i}')
            idx = data.run_count[i] != 0
            figure.add_trace(go.Scattergl(x=time[idx], y=data.running_time_ns[i][idx] / data.run_count[i][idx] / 1e6,
                                          name=trace_name, legendgroup=f'{i}',
                                          mode='lines', line={'color': color}, hoverlabel={'namelength': -1}),
                             1, 1)
            figure.add_trace(go.Scattergl(x=time, y=data.max_run_time_ns[i] / 1e6,
                                          name=trace_name, legendgroup=f'{i}', showlegend=False,
                                          mode='lines', line={'color': color}, hoverlabel={'namelength': -1}),
                             2, 1)
            figure.add_trace(go.Scattergl(x=time, y=data.run_count[i],
                                          name=trace_name, legendgroup=f'{i}', showlegend=False,
                                          mode='lines', line={'color': color}, hoverlabel={'namelength': -1}),
                             3, 1)

        self._add_figure(name="profile_execution_stats", figure=figure, title="Profiling: Execution Stats")

    def _plot_eigen_profiling(self, id_to_name, data):
        eigen_min_maps = []
        eigen_overflow_maps = []
        eigen_low_maps = []
        eigen_buffer_maps = []
        re_min = re.compile(r'e[0-9]min')
        re_ovr = re.compile(r'e[0-9]ovr')
        re_low = re.compile(r'e[0-9]low')
        re_buf = re.compile(r'e[0-9]buf')
        for k, v in id_to_name.items():
            if len(v) < 2:
                continue

            pool_name = 'Pool ' + v[1]
            if re_min.match(v):
                eigen_min_maps.append((k, pool_name))
            elif re_ovr.match(v):
                eigen_overflow_maps.append((k, pool_name))
            elif re_buf.match(v):
                eigen_buffer_maps.append((k, pool_name))
            elif re_low.match(v):
                eigen_low_maps.append((k, pool_name))

        if len(eigen_min_maps) == 0 and len(eigen_overflow_maps) == 0:
            self.logger.warning('No Eigen profiling stats names received.')
            return

        time = data.system_time_sec - self.system_t0

        figure = make_subplots(rows=4, cols=1, print_grid=False, shared_xaxes=True,
                               subplot_titles=['Eigen Pool Minimums',
                                               'Eigen Pool Overflows',
                                               'Eigen Pool Free After Update',
                                               'Eigen Pool Interval Low Point'])

        figure['layout'].update(showlegend=True)
        for i in range(3):
            figure['layout']['xaxis%d' % (i + 1)].update(title="System Time (sec)", showticklabels=True)
        figure['layout']['yaxis1'].update(title="Lowest Pool Capacity", rangemode="tozero")
        figure['layout']['yaxis2'].update(title="Number of Pool Overflows", rangemode="tozero")
        figure['layout']['yaxis3'].update(title="Number of Free Slots", rangemode="tozero")
        figure['layout']['yaxis4'].update(title="Number of Free Slots", rangemode="tozero")
        figure.update_layout(legend_title_text="Eigen Pools")

        for i in range(len(eigen_min_maps)):
            color = plotly.colors.DEFAULT_PLOTLY_COLORS[i % len(
                plotly.colors.DEFAULT_PLOTLY_COLORS)]
            idx, pool_name = eigen_min_maps[i]
            figure.add_trace(go.Scattergl(x=time, y=data.counters[idx], name=f'{pool_name}',
                                          mode='lines', showlegend=True, legendgroup=pool_name, line={'color': color}),
                             1, 1)

        for i in range(len(eigen_overflow_maps)):
            color = plotly.colors.DEFAULT_PLOTLY_COLORS[i % len(
                plotly.colors.DEFAULT_PLOTLY_COLORS)]
            idx, pool_name = eigen_overflow_maps[i]
            figure.add_trace(go.Scattergl(x=time, y=data.counters[idx], name=f'{pool_name}',
                                          mode='lines', showlegend=False, legendgroup=pool_name,
                                          line={'color': color}),
                             2, 1)

        for i in range(len(eigen_buffer_maps)):
            color = plotly.colors.DEFAULT_PLOTLY_COLORS[i % len(
                plotly.colors.DEFAULT_PLOTLY_COLORS)]
            idx, pool_name = eigen_buffer_maps[i]
            pool_data = data.counters[idx]
            # If no allocations occured during an interval the counter reports 0xFFFFFFFF. Skip these values.
            updated_points = pool_data != 0xFFFFFFFF
            figure.add_trace(go.Scattergl(x=time[updated_points], y=pool_data[updated_points], name=f'{pool_name}',
                                          mode='lines', showlegend=False, legendgroup=pool_name,
                                          line={'color': color}),
                             3, 1)

        for i in range(len(eigen_buffer_maps)):
            color = plotly.colors.DEFAULT_PLOTLY_COLORS[i % len(
                plotly.colors.DEFAULT_PLOTLY_COLORS)]
            idx, pool_name = eigen_low_maps[i]
            pool_data = data.counters[idx]
            # If no allocations occured during an interval the counter reports 0xFFFFFFFF. Skip these values.
            updated_points = pool_data != 0xFFFFFFFF
            figure.add_trace(go.Scattergl(x=time[updated_points], y=pool_data[updated_points], name=f'{pool_name}',
                                          mode='lines', showlegend=False, legendgroup=pool_name,
                                          line={'color': color}),
                             4, 1)

        self._add_figure(name="profile_eigen", figure=figure, title="Profiling: Eigen Pools")

    def plot_host_side_serial_dropouts(self, id_to_name, data, raw_file_index, device_uart):
        host_serial_interface = 'tx_' + device_uart

        # Get the ProfileCounterMessage that corrasponds to the interface the host was listening to.
        connected_port_idx = None
        for k, val in id_to_name.items():
            if host_serial_interface == val:
                connected_port_idx = k

        if connected_port_idx is None:
            self.logger.info("Device serial interface %s not found in profiling counters, can't check for host serial "
                             "dropouts." % host_serial_interface)
            return

        # Get the profiling data for the amount of serial data transmitted to the host.
        serial_tx_counts = data.counters[connected_port_idx]
        # Get the system time for each of these messages.
        time = data.system_time_sec - self.system_t0

        # Figure out how much serial data the host had received at the time of each counter profiling message.
        # This requires finding the data offset for these messages in the original mixed log.

        counter_p1log_offsets = raw_file_index[ProfileCounterMessage.MESSAGE_TYPE].offset

        # The index is stored only by P1 time, not system time, but counter messages are logged in system time. If the
        # user specifies a time range instead of plotting the whole log, we don't have an easy way of determining which
        # index entries correspond with the messages that actually got read and stored in data above.
        #
        # For now, if we detect a time range, we'll just skip this plot. We may address this better in the future.
        if len(counter_p1log_offsets) != len(time):
            self.logger.warning('Serial dropout profiling cannot be plotted for a restricted time range.')
            return

        start_offset = serial_tx_counts[0] - counter_p1log_offsets[0]
        dropped_data = serial_tx_counts - counter_p1log_offsets - start_offset

        if np.min(dropped_data) <= -10e6:
            self.logger.warning('Host serial diverges significantly from profiling data for %s. Make sure %s is the '
                                'actual interface used for data collection or use --device-uart to set the correct '
                                'port.' %
                                (device_uart, device_uart))

        if np.max(dropped_data) <= 0:
            self.logger.info('No host side serial drops.')
            return

        # Since the monitoring task can be preempted, other tasks can send additional data between the counter check
        # and when the profiling message is transmitted. This can result in the recieved data can be greater than the
        # amount reported by profiling. However, this should happen rarely, and can be filtered out.
        tmp_diff = np.diff(dropped_data)
        good_idx = np.insert(tmp_diff >= 0, 0, True)
        dropped_data_diff = np.diff(dropped_data[good_idx])

        self.logger.warning('Host serial connection %s dropped %d bytes.\nMake sure %s is the actual interface used '
                            'for data collection or use --device-uart to set the correct port.' %
                            (device_uart, np.sum(dropped_data_diff), device_uart))
        # Setup the figure.
        figure = make_subplots(rows=1, cols=1, print_grid=False, shared_xaxes=True,
                               subplot_titles=[f'Host Serial Dropouts. Make sure {device_uart} is the actual interface '
                                               f'used for data collection or use --device-uart to set the correct '
                                               f'port.'])

        figure['layout']['xaxis'].update(title="Time (sec)")
        figure['layout']['yaxis1'].update(title="Dropped Data (Bytes)")

        figure.add_trace(go.Scattergl(x=time[good_idx][1:], y=dropped_data_diff, mode='markers'), 1, 1)

        self._add_figure(name="host_dropped_data", figure=figure, title="WARNING: Serial Data Dropped By Host")

    def _plot_serial_profiling(self, id_to_name, data):
        buffer_free_maps = []
        error_counts_maps = []
        data_counts_maps = []
        for k, v in id_to_name.items():
            if not (v.startswith('tx_') or v.startswith('rx_')):
                continue

            if '_buff' in v:
                serial_name = v.replace('_buff', '')
                buffer_free_maps.append((k, serial_name))
            elif '_errs' in v:
                serial_name = v.replace('_errs', '')
                error_counts_maps.append((k, serial_name))
            elif '_errors' in v:
                serial_name = v.replace('_errors', '')
                error_counts_maps.append((k, serial_name))
            else:
                data_counts_maps.append((k, v))

        if len(buffer_free_maps) +  len(error_counts_maps) + len(data_counts_maps) == 0:
            self.logger.warning('No serial profiling stats names received.')
            return

        time = data.system_time_sec - self.system_t0

        figure = make_subplots(rows=3, cols=1, print_grid=False, shared_xaxes=True,
                               subplot_titles=['Serial Error Counts',
                                               'Serial Message Buffer Free Space',
                                               'Serial Data Rates'])

        figure['layout'].update(showlegend=True)
        for i in range(2):
            figure['layout']['xaxis%d' % (i + 1)].update(title="System Time (sec)", showticklabels=True)
        figure['layout']['yaxis1'].update(title="Error Count", rangemode="nonnegative")
        figure['layout']['yaxis2'].update(title="Buffer Free (kB)", rangemode="tozero")
        figure['layout']['yaxis3'].update(title="Message Rate (bps)", rangemode="nonnegative")
        figure.update_layout(legend_title_text="Serial Port")

        name_set = set()
        for i in range(len(error_counts_maps)):
            color = plotly.colors.DEFAULT_PLOTLY_COLORS[i % len(
                plotly.colors.DEFAULT_PLOTLY_COLORS)]
            idx, serial_name = error_counts_maps[i]
            name_set.add(serial_name)
            figure.add_trace(go.Scattergl(x=time, y=data.counters[idx], name=serial_name,
                                          mode='lines', legendgroup=serial_name, line={'color': color}),
                             1, 1)

        for i in range(len(buffer_free_maps)):
            color = plotly.colors.DEFAULT_PLOTLY_COLORS[i % len(
                plotly.colors.DEFAULT_PLOTLY_COLORS)]
            idx, serial_name = buffer_free_maps[i]
            showlegend = serial_name not in name_set
            name_set.add(serial_name)
            figure.add_trace(go.Scattergl(x=time, y=data.counters[idx] / 1024.0, name=serial_name,
                                          mode='lines', showlegend=showlegend, legendgroup=serial_name,
                                          line={'color': color}),
                             2, 1)

        for i in range(len(data_counts_maps)):
            color = plotly.colors.DEFAULT_PLOTLY_COLORS[i % len(
                plotly.colors.DEFAULT_PLOTLY_COLORS)]
            idx, serial_name = data_counts_maps[i]
            showlegend = serial_name not in name_set
            name_set.add(serial_name)
            figure.add_trace(go.Scattergl(x=time, y=np.diff(data.counters[idx]) * 8 / np.diff(time),
                                          name=serial_name, showlegend=showlegend,
                                          legendgroup=serial_name, mode='lines', line={'color': color}),
                             3, 1)

        self._add_figure(name="profile_serial", figure=figure, title="Profiling: Serial Output")

    def plot_counter_profiling(self, device_uart):
        """!
        @brief Plot execution profiling stats.
        """
        if self.output_dir is None:
            return

        # Read the data.
        result = self.reader.read(message_types=[ProfileCounterMessage], remove_nan_times=False, **self.params)
        data = result[ProfileCounterMessage.MESSAGE_TYPE]

        if len(data.system_time_sec) == 0:
            self.logger.info('No counter profiling stats data available. Skipping execution stats plot.')
            return

        # Read the last task name message to map IDs to names.
        params = copy.deepcopy(self.params)
        params['max_messages'] = -1
        result = self.reader.read(message_types=[ProfileCounterMessage.DEFINITION_TYPE], remove_nan_times=False,
                                  **params)
        if len(result[ProfileCounterMessage.DEFINITION_TYPE].messages) != 0:
            definition = result[ProfileCounterMessage.DEFINITION_TYPE].messages[0]
            id_to_name = definition.to_dict()
        else:
            self.logger.warning('No execution profiling stats names received.')
            id_to_name = {}

        self._plot_serial_profiling(id_to_name, data)

        reader_index = self.reader.reader.get_index()
        if reader_index is not None:
            self.logger.debug("Checking index file against '%s'." % device_uart)
            self.plot_host_side_serial_dropouts(id_to_name, data, reader_index, device_uart)

        self._plot_eigen_profiling(id_to_name, data)

        delay_queue_count_idx = None
        delay_queue_ns_idx = None
        msg_buff_map = []
        measurement_map = []
        for k, v in id_to_name.items():
            if v == 'delay_queue_count':
                delay_queue_count_idx = k
            elif v == 'delay_queue_ns':
                delay_queue_ns_idx = k
            elif v.startswith('msg_buff_'):
                msg_buff_map.append((k, v))
            elif v.startswith('meas_'):
                measurement_map.append((k, v))

        time = data.system_time_sec - self.system_t0

        figure = make_subplots(rows=4, cols=1, print_grid=False, shared_xaxes=True,
                               subplot_titles=['Delay Queue Depth Measurements', 'Delay Queue Depth Age',
                                               'Message Buffer Free Space', 'Measurement Rates'])

        figure['layout'].update(showlegend=True)
        for i in range(2):
            figure['layout']['xaxis%d' % (i + 1)].update(title="System Time (sec)", showticklabels=True)
        figure['layout']['yaxis1'].update(title="Queue Depth (measurements)", rangemode="nonnegative")
        figure['layout']['yaxis2'].update(title="Queue Age (ms)", rangemode="nonnegative")
        figure['layout']['yaxis3'].update(title="Buffer Free (bytes)", rangemode="tozero")
        figure['layout']['yaxis4'].update(title="Message Rate (Hz)", rangemode="nonnegative")

        if (delay_queue_count_idx is None):
            self.logger.info('Delay queue depth data missing.')
        else:
            figure.add_trace(go.Scattergl(x=time, y=data.counters[delay_queue_count_idx], showlegend=False,
                                          mode='lines', line={'color': 'red'}),
                             1, 1)
        if (delay_queue_ns_idx is None):
            self.logger.info('Delay queue age data missing.')
        else:
            figure.add_trace(go.Scattergl(x=time, y=data.counters[delay_queue_ns_idx] / 1e6, showlegend=False,
                                          mode='lines', line={'color': 'blue'}),
                             2, 1)

        for i in range(len(msg_buff_map)):
            color = plotly.colors.DEFAULT_PLOTLY_COLORS[i % len(plotly.colors.DEFAULT_PLOTLY_COLORS)]
            idx, buffer_name = msg_buff_map[i]
            figure.add_trace(go.Scattergl(x=time, y=data.counters[idx], name=f'{buffer_name}',
                                          mode='lines', line={'color': color}),
                             3, 1)

        for i in range(len(measurement_map)):
            color = plotly.colors.DEFAULT_PLOTLY_COLORS[i % len(plotly.colors.DEFAULT_PLOTLY_COLORS)]
            idx, measurement_name = measurement_map[i]
            figure.add_trace(go.Scattergl(x=time, y=np.diff(data.counters[idx]) / np.diff(time),
                                          name=f'{measurement_name}', mode='lines', line={'color': color}),
                             4, 1)

        self._add_figure(name="profile_queue_depths", figure=figure, title="Profiling: Queue Depths")

    def plot_free_rtos_system_status_profiling(self):
        """!
        @brief Plot system status profiling data.
        """
        if self.output_dir is None:
            return

        # Read the data.
        result = self.reader.read(message_types=[ProfileFreeRtosSystemStatusMessage], remove_nan_times=False,
                                  **self.params)
        data = result[ProfileFreeRtosSystemStatusMessage.MESSAGE_TYPE]

        if len(data.system_time_sec) == 0:
            self.logger.info('No FreeRTOS system profiling data available. Skipping plot.')
            return

        # Read the last task name message to map IDs to names.
        params = copy.deepcopy(self.params)
        params['max_messages'] = -1
        result = self.reader.read(message_types=[ProfileFreeRtosSystemStatusMessage.DEFINITION_TYPE],
                                  remove_nan_times=False, **params)
        if len(result[ProfileFreeRtosSystemStatusMessage.DEFINITION_TYPE].messages) != 0:
            definition = result[ProfileFreeRtosSystemStatusMessage.DEFINITION_TYPE].messages[0]
            id_to_name = definition.to_dict()
        else:
            self.logger.warning('No FreeRTOS task names received.')
            id_to_name = {}

        time = data.system_time_sec - self.system_t0

        figure = make_subplots(rows=4, cols=1, print_grid=False, shared_xaxes=True,
                               subplot_titles=['CPU Usage', 'Stack High Water Marks', 'Dynamic Memory Free', 'Missed Task Switches'])

        figure['layout'].update(showlegend=True)
        for i in range(4):
            figure['layout']['xaxis%d' % (i + 1)].update(title="System Time (sec)", showticklabels=True)
        figure['layout']['yaxis1'].update(title="CPU (%)", range=[0, 100])
        figure['layout']['yaxis2'].update(title="Memory Free (B)", rangemode="tozero")
        figure['layout']['yaxis3'].update(title="Memory Free (KB)", rangemode="tozero")
        figure['layout']['yaxis4'].update(title="Count of Missed Switches", rangemode="tozero")

        for i in range(len(data.task_cpu_usage_percent)):
            color = plotly.colors.DEFAULT_PLOTLY_COLORS[i % len(plotly.colors.DEFAULT_PLOTLY_COLORS)]
            task_name = id_to_name.get(i, f'unknown_{i}')
            figure.add_trace(go.Scattergl(x=time, y=data.task_cpu_usage_percent[i],
                                          name='Task %s CPU Usage' % task_name, legendgroup=task_name,
                                          mode='lines', line={'color': color}),
                             1, 1)
            figure.add_trace(go.Scattergl(x=time, y=data.task_min_stack_free_bytes[i],
                                          name='Task %s Stack Free' % task_name, legendgroup=task_name,
                                          mode='lines', line={'color': color, 'dash': 'dash'}),
                             2, 1)

        figure.add_trace(go.Scattergl(x=time, y=data.heap_free_bytes / 1024.0, name='Heap',
                                      mode='lines', line={'color': 'red'}),
                         3, 1)
        figure.add_trace(go.Scattergl(x=time, y=data.sbrk_free_bytes / 1024.0, name='SBRK',
                                      mode='lines', line={'color': 'blue'}),
                         3, 1)

        figure.add_trace(go.Scattergl(x=time, y=data.missed_task_switches, name='Missed Switches',
                                      mode='lines', line={'color': 'blue'}),
                         4, 1)

        self._add_figure(name="profile_freertos_system_status", figure=figure,
                         title="Profiling: FreeRTOS System Status")

    def plot_measurement_pipeline_profiling(self):
        """!
        @brief Plot measurement pipeline profiling data.
        """
        if self.output_dir is None:
            return

        # Read the pipeline data.
        result = self.reader.read(message_types=[ProfilePipelineMessage], **self.params)
        data = result[ProfilePipelineMessage.MESSAGE_TYPE]

        if len(data.system_time) == 0:
            self.logger.info('No measurement profiling data available. Skipping plot.')
            return

        # Read the last pipeline definition message to map IDs to names.
        params = copy.deepcopy(self.params)
        params['max_messages'] = -1
        result = self.reader.read(message_types=[ProfilePipelineMessage.DEFINITION_TYPE], remove_nan_times=False,
                                  **params)
        if len(result[ProfilePipelineMessage.DEFINITION_TYPE].messages) != 0:
            definition = result[ProfilePipelineMessage.DEFINITION_TYPE].messages[0]
            id_to_name = definition.to_dict()
        else:
            id_to_name = {}

        figure = make_subplots(rows=1, cols=1, print_grid=False, shared_xaxes=True,
                               subplot_titles=['Pipeline Delay'])

        figure['layout'].update(showlegend=True)
        figure['layout']['xaxis'].update(title="System Time (sec)")
        figure['layout']['yaxis1'].update(title="Delay (sec)")

        for id, point_data in data.points.items():
            name = id_to_name.get(id, 'unknown_%s' % str(id))
            time_sec = point_data[0, :] - self.system_t0
            delay_sec = point_data[1, :]
            figure.add_trace(go.Scattergl(x=time_sec, y=delay_sec, name=name, mode='markers'), 1, 1)

        self._add_figure(name="profile_pipeline", figure=figure, title="Profiling: Measurement Pipeline")

    def plot_execution_profiling(self):
        """!
        @brief Plot code execution profiling data.
        """
        if self.output_dir is None:
            return

        # Read the pipeline data.
        result = self.reader.read(message_types=[ProfileExecutionMessage], remove_nan_times=False, **self.params)
        data = result[ProfileExecutionMessage.MESSAGE_TYPE]

        if len(data.points) == 0:
            self.logger.info('No execution profiling data available. Skipping code execution plot.')
            return

        # Read the last pipeline definition message to map IDs to names.
        params = copy.deepcopy(self.params)
        params['max_messages'] = -1
        result = self.reader.read(message_types=[ProfileExecutionMessage.DEFINITION_TYPE], remove_nan_times=False,
                                  **params)
        if len(result[ProfileExecutionMessage.DEFINITION_TYPE].messages) != 0:
            definition = result[ProfileExecutionMessage.DEFINITION_TYPE].messages[0]
            id_to_name = definition.to_dict()
        else:
            id_to_name = {}

        figure = make_subplots(rows=1, cols=1, print_grid=False, shared_xaxes=True,
                               subplot_titles=['Code Execution'])

        figure['layout'].update(showlegend=True)
        figure['layout']['xaxis'].update(title="System Time (sec)")
        figure['layout']['yaxis1'].update(title="Event")

        if len(id_to_name) != 0:
            figure.update_yaxes(
                ticktext=['%s (%d)' % (name, id) for id, name in id_to_name.items()],
                tickvals=list(id_to_name.keys()))

        for i, (id, point_data) in enumerate(data.points.items()):
            name = id_to_name.get(id, 'unknown_%s' % str(id))
            time_sec = (point_data[0, :] - self.reader.get_system_t0_ns()) * 1e-9
            action = point_data[1, :].astype(int)
            color = plotly.colors.DEFAULT_PLOTLY_COLORS[i % len(plotly.colors.DEFAULT_PLOTLY_COLORS)]

            idx = action == ProfileExecutionEntry.START
            if np.any(idx):
                figure.add_trace(go.Scattergl(x=time_sec[idx], y=[id] * np.sum(idx),
                                              name=name + ' (start)', legendgroup=id, hoverlabel={'namelength': -1},
                                              mode='markers',
                                              marker={'color': color, 'size': 12, 'symbol': 'triangle-right'}),
                                 1, 1)

            idx = action == ProfileExecutionEntry.STOP
            if np.any(idx):
                figure.add_trace(go.Scattergl(x=time_sec[idx], y=[id] * np.sum(idx),
                                              name=name + ' (stop)', legendgroup=id, hoverlabel={'namelength': -1},
                                              mode='markers',
                                              marker={'color': color, 'size': 12, 'symbol': 'triangle-left-open'}),
                                 1, 1)

        self._add_figure(name="profile_execution", figure=figure, title="Profiling: Code Execution")

    def plot_events(self):
        """!
        @brief Generate a table of event notifications.
        """
        if self.output_dir is None:
            return

        # Read the data.
        data = self.reader.read(message_types={MessageType.EVENT_NOTIFICATION} | COMMAND_MESSAGES | RESPONSE_MESSAGES,
                                remove_nan_times=False, return_in_order=True, return_bytes=True, **self.params)

        if len(data.messages) == 0:
            self.logger.info('No event notification data available.')
            return

        table_columns = ['Relative Time (s)', 'System Time (s)', 'Event', 'Flags', 'Description']
        rows = []
        system_t0_ns = self.reader.get_system_t0_ns()
        max_bytes = 128
        for message, message_bytes in zip(data.messages, data.messages_bytes):
            system_time_ns = message.get_system_time_ns()
            if isinstance(message, EventNotificationMessage):
                event_type = message.event_type
                flags = message.event_flags
                description_str = message.event_description_to_string(max_bytes=max_bytes)
            else:
                flags = None
                if message.get_type() in COMMAND_MESSAGES:
                    event_type = EventType.COMMAND
                else:
                    event_type = EventType.COMMAND_RESPONSE
                description_str = "%s\n%s" % \
                                  (repr(message),
                                   EventNotificationMessage._populate_data_byte_string(message_bytes,
                                                                                       max_bytes=max_bytes))

            rows.append([
                f'{(system_time_ns - system_t0_ns) / 1e9:.3f}' if system_time_ns is not None else 'N/A',
                f'{system_time_ns / 1e9:.3f}' if system_time_ns is not None else 'N/A',
                event_type.to_string(include_value=True),
                f'0x{flags:016X}' if flags is not None else 'N/A',
                description_str.replace('<', '[').replace('>', ']').replace('\n', '<br>'),
            ])

        table_html = _data_to_table(table_columns, rows, row_major=True)
        body_html = f"""\
<h2>Device Event Log</h2>
<pre>{table_html}</pre>
"""

        self._add_page(name='event_log', html_body=body_html, title="Event Log")

    def generate_index(self, auto_open=True):
        """!
        @brief Generate an `index.html` page with links to all generated figures.

        @param auto_open If `True`, open the page automatically in a web browser.
        """
        if len(self.plots) == 0:
            self.logger.warning('No plots generated. Index will contain summary only.')

        self._set_data_summary()

        if self._mapbox_token_missing:
            self.summary += """\n
<p style="color: red">
  Warning: Mapbox token not specified. Generated map using Open Street Maps
  street data. For satellite imagery, please request a free access token from
  https://account.mapbox.com/access-tokens, then provide the token by
  specifying --mapbox-token or setting the MAPBOX_ACCESS_TOKEN environment
  variable.
</p>
"""

        index_path = os.path.join(self.output_dir, self.prefix + 'index.html')
        index_dir = os.path.dirname(index_path)

        links = ''
        title_to_name = {e['title']: n for n, e in self.plots.items()}
        titles = sorted(title_to_name.keys())
        for title in titles:
            name = title_to_name[title]
            entry = self.plots[name]
            if entry['path'] is None:
                link = '<br><i>%s</i>' % title
            else:
                link = '<br><a href="%s" target="_blank">%s</a>' % (os.path.relpath(entry['path'], index_dir), title)
            links += link

        index_html = _page_template % {
            'title': 'FusionEngine Output',
            'body': links + '\n<pre>' + self.summary.replace('\n', '<br>') + '</pre>'
        }

        os.makedirs(index_dir, exist_ok=True)
        with open(index_path, 'w') as f:
            self.logger.info('Creating %s...' % index_path)
            f.write(index_html)

        if auto_open:
            self._open_browser(index_path)

    def _parse_crash_log(self, storage_messages: List[PlatformStorageDataMessage]):
        class CrashType(IntEnum):
            CRASH_TYPE_NONE = 0,
            CRASH_TYPE_HARD_FAULT = 1,
            CRASH_TYPE_MALLOC_FAIL = 2,
            CRASH_TYPE_STACK_OVERFLOW = 3,
            CRASH_TYPE_ABORT = 4

        crash_info_format = '<BI'
        format_len = struct.calcsize(crash_info_format)

        for msg in storage_messages:
            if msg.data_type == DataType.CRASH_LOG and msg.response == Response.OK:
                if len(msg.data) < format_len:
                    self.logger.warning('Crash log with unexpectedly short %d bytes of data.' % len(msg.data))
                else:
                    crash_type, crash_count = struct.unpack(crash_info_format, msg.data[:format_len])
                    return CrashType(crash_type), crash_count

        return (CrashType.CRASH_TYPE_NONE, 0)

    def _calculate_duration(self, return_index=False):
        # Generate an index file, which we need to calculate the log duration, in case it wasn't created earlier (i.e.,
        # we didn't read anything to plot).
        self.reader.generate_index(show_progress=True)

        # Restrict the index to the user-requested time range.
        full_index = self.reader.get_index()
        reduced_index = full_index[self.params['time_range']]

        # Calculate the log duration.
        idx = ~np.isnan(full_index['time'])
        time = full_index['time'][idx]
        if len(time) >= 2:
            log_duration_sec = time[-1] - time[0]
        else:
            log_duration_sec = np.nan

        idx = ~np.isnan(reduced_index['time'])
        time = reduced_index['time'][idx]
        if len(time) >= 2:
            processing_duration_sec = time[-1] - time[0]
        else:
            processing_duration_sec = np.nan

        if return_index:
            return log_duration_sec, processing_duration_sec, reduced_index
        else:
            return log_duration_sec, processing_duration_sec

    def _set_data_summary(self):
        # Calculate the log duration.
        log_duration_sec, processing_duration_sec, reduced_index = self._calculate_duration(return_index=True)

        # Create a table with position solution type statistics.
        result = self.reader.read(message_types=[PoseMessage], **self.params)
        pose_data = result[PoseMessage.MESSAGE_TYPE]
        num_pose_messages = len(pose_data.solution_type)
        solution_type_count = {}
        for type, info in _SOLUTION_TYPE_MAP.items():
            solution_type_count[info.name] = np.sum(pose_data.solution_type == type)

        types = list(solution_type_count.keys())
        counts = ['%d' % c for c in solution_type_count.values()]
        if num_pose_messages == 0:
            percents = ['N/A' for c in solution_type_count.values()]
        else:
            percents = ['%.1f%%' % (float(c) / num_pose_messages * 100.0) for c in solution_type_count.values()]

        types.append(None)
        counts.append(None)
        percents.append(None)

        types.append('Total')
        counts.append('%d' % num_pose_messages)
        percents.append('')

        solution_type_table = _data_to_table(['Position Type', 'Count', 'Percent'], [types, counts, percents])

        # Determine the GPS start time if pose data is present. GPS time may not appear in the first pose update, and
        # even if it does, t0 may not correspond with the first pose message if something else was output first. So just
        # in case, we'll approximate the GPS time _at_ t0 if needed.
        idx = find_first(~np.isnan(pose_data.gps_time))
        if idx >= 0:
            dt_p1_sec = pose_data.p1_time[idx] - float(self.t0)
            t0_gps = Timestamp(pose_data.gps_time[idx]) - dt_p1_sec
            # If the first pose is pretty close to t0, we'll assume the approximation is reasonably accurate and not
            # bother reporting it.
            t0_is_approx = dt_p1_sec > 10.0
        else:
            t0_gps = Timestamp()
            t0_is_approx = False

        # Create a table with log times and durations.
        descriptions = [
            'Start Time',
            '',
            '',
            'Processed Duration',
            'Total Log Duration',
        ]
        times = [
            str(self.reader.t0),
            system_time_to_str(self.reader.get_system_t0(), is_seconds=True).replace(' time', ':'),
            # Note: Temporarily replacing <br> so it doesn't get stripped by _data_to_table().
            self._gps_sec_to_string(t0_gps) \
                .replace('<br>', (' (approximated)' if t0_is_approx else '') + '<brbak>') \
                .replace('<brbak>', '<br>'),
            '%.1f seconds' % processing_duration_sec,
            log_duration_sec,
        ]
        time_table = _data_to_table(['Description', 'Time'], [descriptions, times])

        # Create a table with the types and counts of each FusionEngine message type in the log.
        message_types, message_counts = np.unique(reduced_index['type'], return_counts=True)
        message_types = [MessageType.get_type_string(t) for t in message_types]

        message_counts = message_counts.tolist()
        message_types.append(None)
        message_counts.append(None)

        message_types.append('Total')
        message_counts.append(f'{len(self.reader.get_index())}')

        message_table = _data_to_table(['Message Type', 'Count'], [message_types, message_counts])

        # Create a software version table.
        result = self.reader.read(message_types=[VersionInfoMessage.MESSAGE_TYPE], remove_nan_times=False,
                                  **self.params)
        if len(result[VersionInfoMessage.MESSAGE_TYPE].messages) != 0:
            version = result[VersionInfoMessage.MESSAGE_TYPE].messages[-1]
            version_types = {'fw': 'Firmware', 'engine': 'FusionEngine', 'os': 'OS', 'rx': 'GNSS Receiver'}
            version_values = [str(vars(version)[k + '_version_str']) for k in version_types.keys()]
            version_table = _data_to_table(['Type', 'Version'], [list(version_types.values()), version_values])
        else:
            version_table = 'No version information.'

        # Check the last CrashLog
        result = self.reader.read(message_types=[PlatformStorageDataMessage], remove_nan_times=False, **self.params)
        crash_type, crash_count = self._parse_crash_log(result[PlatformStorageDataMessage.MESSAGE_TYPE].messages)
        crash_table = _data_to_table(['Last Crash Type', 'Crash Count'], [[crash_type.name], [crash_count]])

        # Now populate the summary.
        if self.summary != '':
            self.summary += '\n\n'

        args = {
            'message_table': message_table,
            'version_table': version_table,
            'solution_type_table': solution_type_table,
            'time_table': time_table,
            'crash_table': crash_table,
        }

        self.summary += """
%(version_table)s

%(crash_table)s

%(time_table)s

%(solution_type_table)s

%(message_table)s
""" % args

    def _add_page(self, name, html_body, title=None):
        if title is None:
            title = name

        if name in self.plots:
            raise ValueError('Plot "%s" already exists.' % name)
        elif name == 'index':
            raise ValueError('Plot name cannot be index.')

        path = os.path.join(self.output_dir, self.prefix + name + '.html')
        self.logger.info('Creating %s...' % path)

        table_html = _page_template % {
            'title': title,
            'body': html_body
        }

        os.makedirs(os.path.dirname(path), exist_ok=True)
        with open(path, 'w') as fd:
            fd.write(table_html)

        self.plots[name] = {'title': title, 'path': path}

    def _add_figure(self, name, figure=None, title=None):
        if title is None:
            title = name

        if name in self.plots:
            raise ValueError('Plot "%s" already exists.' % name)
        elif name == 'index':
            raise ValueError('Plot name cannot be index.')

        if figure is not None:
            path = os.path.join(self.output_dir, self.prefix + name + '.html')
            self.logger.info('Creating %s...' % path)

            os.makedirs(os.path.dirname(path), exist_ok=True)
            plotly.offline.plot(
                figure,
                output_type='file',
                filename=path,
                include_plotlyjs=True,
                auto_open=False,
                show_link=False)

        self.plots[name] = {'title': title, 'path': path if figure is not None else None}

    def _open_browser(self, filename):
        try:
            webbrowser.open("file:///" + os.path.abspath(filename))
        except BaseException:
            self.logger.error("Unable to open web browser.")

    @classmethod
    def get_mapbox_token(cls, token=None):
        # If the user specified a token, use that.
        if token is not None:
            return token

        # Otherwise, check for environment variables.
        token = os.environ.get('MAPBOX_ACCESS_TOKEN', None)
        if token is not None:
            return token

        token = os.environ.get('MapboxAccessToken', None)
        if token is not None:
            return token

        return None

    def _get_t0_for_time_source(self, time_source: SystemTimeSource) -> float:
        if time_source == SystemTimeSource.P1_TIME:
            return float(self.t0)
        elif time_source == SystemTimeSource.GPS_TIME:
            return 0.0
        elif time_source == SystemTimeSource.SENDER_SYSTEM_TIME:
            return 0.0
        elif time_source == SystemTimeSource.TIMESTAMPED_ON_RECEPTION:
            return float(self.system_t0)

    def _auto_detect_message_type(self, types: List[MessageType]):
        types = [t.MESSAGE_TYPE if inspect.isclass(t) else t for t in types]

        params = copy.deepcopy(self.params)
        params['max_messages'] = 1
        selected_type = None
        for message_type in types:
            result = self.reader.read(message_types=message_type, remove_nan_times=False, **params)
            data = result[message_type]
            if len(data.p1_time) > 0:
                selected_type = message_type_to_class[message_type]
                break
        return selected_type

    @classmethod
    def _gps_sec_to_string(cls, gps_time_sec):
        if isinstance(gps_time_sec, Timestamp):
            gps_time_sec = float(gps_time_sec)

        if np.isnan(gps_time_sec):
            return "GPS: N/A<br>UTC: N/A"
        else:
            SECS_PER_WEEK = 7 * 24 * 3600.0
            week = int(gps_time_sec / SECS_PER_WEEK)
            tow_sec = gps_time_sec - week * SECS_PER_WEEK
            utc_time = gpstime.fromgps(gps_time_sec)

            utc_time_str = utc_time.strftime('%Y-%m-%d %H:%M:%S')
            utc_time_str += ('%.03f' % (utc_time.microsecond * 1e-6))[1:]

            return "GPS: %d:%.3f (%.3f sec)<br>UTC: %s" %\
                   (week, tow_sec, gps_time_sec, utc_time_str)

    @classmethod
    def _get_measurement_time(cls, data, time_source: SystemTimeSource) -> np.ndarray:
        if time_source == SystemTimeSource.P1_TIME:
            return data.p1_time
        else:
            return data.measurement_time

    @classmethod
    def _time_source_to_display_name(cls, time_source: SystemTimeSource) -> str:
        if time_source == SystemTimeSource.P1_TIME:
            return 'P1'
        elif time_source == SystemTimeSource.GPS_TIME:
            return 'GPS'
        elif time_source == SystemTimeSource.SENDER_SYSTEM_TIME:
            return 'External'
        elif time_source == SystemTimeSource.TIMESTAMPED_ON_RECEPTION:
            return 'System'

    @classmethod
    def _get_colors(cls, num_colors=None):
        colors = Tableau_20.hex_colors
        if num_colors is None:
            return colors
        elif num_colors <= len(colors):
            return colors[:num_colors]
        else:
            num_repeats = int(num_colors / len(colors))
            num_extra = num_colors % len(colors)
            return colors * num_repeats + colors[:num_extra]

    @classmethod
    def _assign_colors(cls, elements, num_colors=None):
        colors = cls._get_colors(num_colors)
        return {e: colors[i % len(colors)] for i, e in enumerate(elements)}


def main():
    parser = ArgumentParser(description="""\
Load and display information stored in a FusionEngine binary file.
""")

    plot_group = parser.add_argument_group('Plot Control')
    plot_group.add_argument(
        '--device-uart', choices=['uart0', 'uart1'], default='uart1',
        help="Which device UART interface was the data collected from. Used when checking the received bytes against "
             "the serial profiling from ProfileCounterMessage messages.")
    plot_group.add_argument('--mapbox-token', metavar='TOKEN',
        help="A Mapbox token to use for satellite imagery when generating a map. If unspecified, the token will be "
             "read from the MAPBOX_ACCESS_TOKEN or MapboxAccessToken environment variables if set. If no token is "
             "available, a default map will be displayed using Open Street Maps data.")
    plot_group.add_argument(
        '-m', '--measurements', action=ExtendedBooleanAction,
        help="Plot incoming measurement data (slow). Ignored if --plot is specified.")
    plot_group.add_argument(
        '--truncate', '--trunc', action=ExtendedBooleanAction, default=True,
        help="When processing a very long log (>%.1f hours), reduce or skip some plots that may be very slow to "
             "generate or display. This includes:"
             "\n- GNSS signal status display"
             "\n- High-rate (>%d Hz) measurement data"
             "\n"
             "\nTruncation is disabled if --plot is specified." %
             (Analyzer.LONG_LOG_DURATION_SEC / 3600.0, Analyzer.HIGH_MEASUREMENT_RATE_HZ))

    plot_function_names = [n for n in dir(Analyzer) if n.startswith('plot_')]
    plot_group.add_argument(
        '--plot', action=CSVAction,
        help="A comma-separated list of names of plots to be displayed. If a partial name is specified, the best "
             "matching plot will be generated (e.g., 'sky' will match 'gnss_skyplot'). Use the wildcard '*' to match "
             "multiple plots. If omitted, plots will be generated based on data present in the log.\n"
             "\n"
             "Options include:%s" %
             ''.join(['\n- %s' % f[5:] for f in plot_function_names]))

    time_group = parser.add_argument_group('Time Control')
    time_group.add_argument(
        '--absolute-time', '--abs', action=ExtendedBooleanAction,
        help="Interpret the timestamps in --time as absolute P1 times. Otherwise, treat them as relative to the first "
             "message in the file. Ignored if --time contains a type specifier.")
    time_group.add_argument(
        '-t', '--time', type=str, metavar='[START][:END][:{rel,abs}]',
        help="The desired time range to be analyzed. Both start and end may be omitted to read from beginning or to "
             "the end of the file. By default, timestamps are treated as relative to the first message in the file, "
             "unless an 'abs' type is specified or --absolute-time is set.")

    log_group = parser.add_argument_group('Input File/Log Control')
    log_group.add_argument(
        '--ignore-index', action=ExtendedBooleanAction,
        help="If set, do not load the .p1i index file corresponding with the .p1log data file. If specified and a "
             ".p1i file does not exist, do not generate one. Otherwise, a .p1i file will be created automatically to "
             "improve data read speed in the future.")
    log_group.add_argument(
        '--log-base-dir', metavar='DIR', default=DEFAULT_LOG_BASE_DIR,
        help="The base directory containing FusionEngine logs to be searched if a log pattern is specified.")
    log_group.add_argument(
        '--original', action=ExtendedBooleanAction,
        help='When loading from a log, load the recorded FusionEngine output file instead of playback results.')
    log_group.add_argument(
        'log',
        help="The log to be read. May be one of:\n"
             "- The path to a .p1log file or a file containing FusionEngine messages and other content\n"
             "- The path to a FusionEngine log directory\n"
             "- A pattern matching a FusionEngine log directory under the specified base directory "
             "(see find_fusion_engine_log() and --log-base-dir)")

    output_group = parser.add_argument_group('Output Control')
    output_group.add_argument(
        '--no-index', action=ExtendedBooleanAction,
        help="Do not automatically open the plots in a web browser.")
    output_group.add_argument(
        '-o', '--output', type=str, metavar='DIR',
        help="The directory where output will be stored. Defaults to the current directory, or to "
              "'<log_dir>/plot_fusion_engine/' if reading from a log.")
    output_group.add_argument(
        '-p', '--prefix', metavar='PREFIX',
        help="If specified, prepend each filename with PREFIX.")
    output_group.add_argument(
        '-v', '--verbose', action='count', default=0,
        help="Print verbose/trace debugging messages.")

    options = parser.parse_args()

    # Configure logging.
    if options.verbose >= 1:
        logging.basicConfig(level=logging.INFO, format='%(levelname)s - %(name)s:%(lineno)d - %(message)s',
                            stream=sys.stdout)
        if options.verbose == 1:
            logging.getLogger('point_one.fusion_engine').setLevel(logging.DEBUG)
        else:
            logging.getLogger('point_one.fusion_engine').setLevel(logging.getTraceLevel(depth=options.verbose - 1))
    else:
        logging.basicConfig(level=logging.INFO, format='%(message)s', stream=sys.stdout)

    HighlightFormatter.install(color=True, standoff_level=logging.WARNING)

    # Parse the time range.
    if options.time is not None:
        time_range = TimeRange.parse(options.time, absolute=options.absolute_time)
    else:
        time_range = None

    # Locate the input file and set the output directory.
    input_path, output_dir, log_id = locate_log(input_path=options.log, log_base_dir=options.log_base_dir,
                                                return_output_dir=True, return_log_id=True,
                                                load_original=options.original)
    if input_path is None:
        # locate_log() will log an error.
        sys.exit(1)

    if log_id is None:
        _logger.info('Loading %s.' % input_path)
    else:
        _logger.info('Loading %s (log ID: %s).' % (input_path, log_id))

    if options.output is None:
        if log_id is not None:
            output_dir = os.path.join(output_dir, 'plot_fusion_engine')
    else:
        output_dir = options.output

    # Read pose data from the file.
    analyzer = Analyzer(file=input_path, output_dir=output_dir, ignore_index=options.ignore_index,
                        prefix=options.prefix + '.' if options.prefix is not None else '',
                        time_range=time_range,
                        truncate_long_logs=options.truncate and options.plot is None)

    if options.plot is None:
        analyzer.plot_time_scale()
        analyzer.plot_solution_type()
        analyzer.plot_pose()
        analyzer.plot_pose_displacement()
        analyzer.plot_relative_position()
        analyzer.plot_map(mapbox_token=options.mapbox_token)
        analyzer.plot_calibration()
        analyzer.plot_gnss_cn0()
        analyzer.plot_gnss_signal_status()
        analyzer.plot_gnss_skyplot()
        analyzer.plot_gnss_corrections_status()

        # By default, we always plot heading measurements (i.e., output from a secondary heading device like an
        # LG69T-AH), separate from other sensor measurements controlled by --measurements.
        analyzer.plot_heading_measurements()

        if options.measurements:
            analyzer.plot_imu()
            analyzer.plot_wheel_data()

        analyzer.plot_events()

        analyzer.plot_system_status_profiling()
        analyzer.plot_free_rtos_system_status_profiling()
        analyzer.plot_measurement_pipeline_profiling()
        analyzer.plot_execution_profiling()
        analyzer.plot_execution_stats_profiling()
        analyzer.plot_counter_profiling(options.device_uart)
    else:
        if len(options.plot) == 0:
            _logger.error('No plot names specified.')
            sys.exit(1)

        # Convert the user patterns into regex. The user is allowed to specify wildcards to match multiple figures.
        functions = set()
        for name in options.plot:
            pattern = r'plot_.*%s.*' % name.replace('*', '.*')
            allow_multiple = '*' in name

            funcs = [f for f in plot_function_names if re.match(pattern, f)]
            if len(funcs) == 0:
                _logger.error("Unrecognized plot pattern '%s'." % name)
                sys.exit(1)
            elif len(funcs) > 1 and not allow_multiple:
                _logger.error("Pattern '%s' matches multiple plots:%s\n\nAdd a wildcard (%s*) to display all matching "
                              "plots." %
                              (name, ''.join(['\n  %s' % f[5:] for f in funcs]), name))
                sys.exit(1)
            else:
                functions.update(funcs)

        for func in functions:
            if func == 'plot_map':
                analyzer.plot_map(mapbox_token=options.mapbox_token)
            elif func == 'plot_skyplot':
                analyzer.plot_gnss_skyplot(decimate=False)
            elif func == 'plot_counter_profiling':
                analyzer.plot_counter_profiling(options.device_uart)
            else:
                getattr(analyzer, func)()

    analyzer.generate_index(auto_open=not options.no_index)

    _logger.info("Output stored in '%s'." % os.path.abspath(output_dir))


if __name__ == "__main__":
    main()<|MERGE_RESOLUTION|>--- conflicted
+++ resolved
@@ -1572,7 +1572,6 @@
 
         fig.update_layout(title='Heading Plots', legend_traceorder='normal')
 
-
         # Display the navigation engine's heading estimate, if available, for comparison with the heading sensor
         # measurement.
         if primary_pose_data is not None:
@@ -1590,11 +1589,7 @@
                         line={'color': 'yellow'},
                         name='Primary Device Heading Estimate',
                         hovertemplate='<b>Time</b>: %{x:.3f} sec (%{customdata:.3f} sec)'
-<<<<<<< HEAD
-                                    '<br><b>Heading</b>: %{y:.2f} deg'
-=======
                                       '<br><b>Heading</b>: %{y:.2f} deg'
->>>>>>> 455e522f
                     ),
                     row=1, col=1
                 )
@@ -1611,64 +1606,12 @@
                     marker={'size': 2, "color": "green"},
                     name='Corrected Heading Data',
                     hovertemplate='<b>Time</b>: %{x:.3f} sec (%{customdata:.3f} sec)'
-<<<<<<< HEAD
-                                '<br><b>Heading</b>: %{y:.2f} deg',
-=======
                                   '<br><b>Heading</b>: %{y:.2f} deg',
->>>>>>> 455e522f
                     legendgroup='heading'
                 ),
                 row=1, col=1
             )
-        
-        # Uncorrected heading plot
-        if len(raw_heading_data.p1_time) > 0:
-            raw_heading_time = raw_heading_data.p1_time - float(self.t0)
-            # Compute heading uncertainty envelop.
-            denom = raw_heading_data.relative_position_enu_m[0]**2 + raw_heading_data.relative_position_enu_m[1]**2
-            dh_e = raw_heading_data.relative_position_enu_m[0] / denom
-            dh_n = raw_heading_data.relative_position_enu_m[2] / denom
-
-            heading_std = np.sqrt(
-                (dh_e * raw_heading_data.position_std_enu_m[0]) ** 2 +
-                (dh_n * raw_heading_data.position_std_enu_m[1]) ** 2
-            )
-
-<<<<<<< HEAD
-            envelope = np.arctan(
-                (2 * heading_std / raw_heading_data.baseline_distance_m)
-            )
-            envelope *= 180. / np.pi
-            fig.add_trace(
-                go.Scatter(
-                    x=raw_heading_time,
-                    y=raw_heading_data.heading_true_north_deg,
-                    customdata=raw_heading_data.p1_time,
-                    mode='markers',
-                    marker={'size': 2, "color": "red"},
-                    name='Uncorrected Heading Data',
-                    hovertemplate='<b>Time</b>: %{x:.3f} sec (%{customdata:.3f} sec)'
-                                '<br><b>Heading</b>: %{y:.2f} deg',
-                    legendgroup='heading'
-                ),
-                row=1, col=1
-            )
-            idx = ~np.isnan(raw_heading_data.heading_true_north_deg)
-
-            fig.add_trace(
-                go.Scatter(
-                    x=raw_heading_time[idx],
-                    y=raw_heading_data.heading_true_north_deg[idx] + envelope[idx],
-                    mode='lines',
-                    marker={'size': 2, "color": "red"},
-                    line=dict(width=0),
-                    legendgroup='heading',
-                    showlegend=False,
-                    hoverinfo='skip'
-                ),
-                row=1, col=1
-            )
-=======
+
         # Uncorrected heading plot
         if len(raw_heading_data.p1_time) > 0:
             raw_heading_time = raw_heading_data.p1_time - float(self.t0)
@@ -1701,24 +1644,14 @@
                 row=1, col=1
             )
             idx = ~np.isnan(raw_heading_data.heading_true_north_deg)
->>>>>>> 455e522f
 
             fig.add_trace(
                 go.Scatter(
                     x=raw_heading_time[idx],
-<<<<<<< HEAD
-                    y=raw_heading_data.heading_true_north_deg[idx] - envelope[idx],
-                    mode='lines',
-                    marker={'size': 2, "color": "red"},
-                    line=dict(width=0),
-                    fillcolor='rgba(68, 68, 68, 0.3)',
-                    fill='tonexty',
-=======
                     y=raw_heading_data.heading_true_north_deg[idx] + envelope[idx],
                     mode='lines',
                     marker={'size': 2, "color": "red"},
                     line=dict(width=0),
->>>>>>> 455e522f
                     legendgroup='heading',
                     showlegend=False,
                     hoverinfo='skip'
@@ -1726,29 +1659,6 @@
                 row=1, col=1
             )
 
-<<<<<<< HEAD
-            # Second plot - baseline, ENU components
-            fig.add_trace(
-                go.Scatter(
-                    x=raw_heading_time,
-                    y=raw_heading_data.relative_position_enu_m[0],
-                    customdata=raw_heading_data.p1_time,
-                    hovertemplate='<b>Time</b>: %{x:.3f} sec (%{customdata:.3f} sec)'
-                                '<br><b>East</b>: %{y:.2f} m',
-                    name='East'
-                ),
-                row=2, col=1
-            )
-
-            fig.add_trace(
-                go.Scatter(
-                    x=raw_heading_time,
-                    y=raw_heading_data.relative_position_enu_m[1],
-                    customdata=raw_heading_data.p1_time,
-                    hovertemplate='<b>Time</b>: %{x:.3f} sec (%{customdata:.3f} sec)'
-                                '<br><b>North</b>: %{y:.2f} m',
-                    name='North'
-=======
             fig.add_trace(
                 go.Scatter(
                     x=raw_heading_time[idx],
@@ -1774,7 +1684,6 @@
                     hovertemplate='<b>Time</b>: %{x:.3f} sec (%{customdata:.3f} sec)'
                                   '<br><b>East</b>: %{y:.2f} m',
                     name='East'
->>>>>>> 455e522f
                 ),
                 row=2, col=1
             )
@@ -1782,19 +1691,11 @@
             fig.add_trace(
                 go.Scatter(
                     x=raw_heading_time,
-<<<<<<< HEAD
-                    y=raw_heading_data.relative_position_enu_m[2],
-                    customdata=raw_heading_data.p1_time,
-                    hovertemplate='<b>Time</b>: %{x:.3f} sec (%{customdata:.3f} sec)'
-                                '<br><b>Up</b>: %{y:.2f} m',
-                    name='Up'
-=======
                     y=raw_heading_data.relative_position_enu_m[1],
                     customdata=raw_heading_data.p1_time,
                     hovertemplate='<b>Time</b>: %{x:.3f} sec (%{customdata:.3f} sec)'
                                   '<br><b>North</b>: %{y:.2f} m',
                     name='North'
->>>>>>> 455e522f
                 ),
                 row=2, col=1
             )
@@ -1802,8 +1703,6 @@
             fig.add_trace(
                 go.Scatter(
                     x=raw_heading_time,
-<<<<<<< HEAD
-=======
                     y=raw_heading_data.relative_position_enu_m[2],
                     customdata=raw_heading_data.p1_time,
                     hovertemplate='<b>Time</b>: %{x:.3f} sec (%{customdata:.3f} sec)'
@@ -1816,16 +1715,11 @@
             fig.add_trace(
                 go.Scatter(
                     x=raw_heading_time,
->>>>>>> 455e522f
                     y=raw_heading_data.baseline_distance_m,
                     customdata=raw_heading_data.p1_time,
                     marker={'size': 2, "color": "red"},
                     hovertemplate='<b>Time</b>: %{x:.3f} sec (%{customdata:.3f} sec)'
-<<<<<<< HEAD
-                                '<br><b>Baseline</b>: %{y:.2f} m',
-=======
                                   '<br><b>Baseline</b>: %{y:.2f} m',
->>>>>>> 455e522f
                     name='Baseline'
                 ),
                 row=2, col=1
@@ -1856,11 +1750,7 @@
                     customdata=raw_heading_data.p1_time,
                     marker={'color': 'red'},
                     hovertemplate='<b>Time</b>: %{x:.3f} sec (%{customdata:.3f} sec)'
-<<<<<<< HEAD
-                                '<br><b>Solution</b>: %{text}',
-=======
                                   '<br><b>Solution</b>: %{text}',
->>>>>>> 455e522f
                     text=[str(SolutionType(s)) for s in raw_heading_data.solution_type],
                     name='Uncorrected Heading Solution Type'
                 ),
@@ -1875,11 +1765,7 @@
                     customdata=heading_data.p1_time,
                     marker={'color': 'green'},
                     hovertemplate='<b>Time</b>: %{x:.3f} sec (%{customdata:.3f} sec)'
-<<<<<<< HEAD
-                                '<br><b>Solution</b>: %{text}',
-=======
                                   '<br><b>Solution</b>: %{text}',
->>>>>>> 455e522f
                     text=[str(SolutionType(s)) for s in raw_heading_data.solution_type],
                     name='Corrected Heading Solution Type'
                 ),
