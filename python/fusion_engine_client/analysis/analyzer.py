--- conflicted
+++ resolved
@@ -3684,16 +3684,13 @@
                 analyzer.plot_map(mapbox_token=options.mapbox_token)
             elif func == 'plot_skyplot':
                 analyzer.plot_gnss_skyplot(decimate=False)
-<<<<<<< HEAD
-            elif func == 'plot_counter_profiling':
-                analyzer.plot_counter_profiling(options.device_uart)
-=======
             elif func == 'plot_stationary_position_error':
                 if truth_lla_deg is not None:
                     analyzer.plot_stationary_position_error(truth_lla_deg)
                 else:
                     _logger.warning('No truth data available. Cannot plot position error.')
->>>>>>> 2330ed84
+            elif func == 'plot_counter_profiling':
+                analyzer.plot_counter_profiling(options.device_uart)
             else:
                 getattr(analyzer, func)()
 
