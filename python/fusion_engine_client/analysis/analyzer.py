--- conflicted
+++ resolved
@@ -633,196 +633,6 @@
         displacement_enu_m = c_enu_ecef.dot(displacement_ecef_m)
 
         self._plot_displacement('Pose Displacement', time, solution_type, displacement_enu_m, std_enu_m)
-
-    def plot_heading_measurements(self):
-        """!
-        @brief Generate time series plots for heading (degrees) and baseline distance (meters) data.
-        """
-        if self.output_dir is None:
-            return
-
-        # Read the heading measurement data.
-        result = self.reader.read(message_types=[HeadingMeasurement], **self.params)
-        heading_data = result[HeadingMeasurement.MESSAGE_TYPE]
-
-        result = self.reader.read(message_types=[PoseMessage], **self.params)
-        primary_pose_data = result[PoseMessage.MESSAGE_TYPE]
-
-        if len(heading_data.p1_time) == 0:
-            self.logger.info('No heading measurement data available. Skipping plot.')
-            return
-
-        # Setup the figure.
-        fig = make_subplots(
-            rows=3, cols=1,
-            subplot_titles=(
-                'Heading, 2-sigma band',
-                'ENU/Baseline Distance',
-                'Solution Type'
-            ),
-            shared_xaxes=True,
-        )
-
-        fig.update_xaxes(title_text='Time (sec)', showticklabels=True)
-        fig.update_yaxes(title_text='Heading (deg)', row=1, col=1)
-        fig.update_yaxes(title_text='Distance (m)', row=2, col=1)
-        fig.update_yaxes(
-            ticktext=['%s (%d)' % (e.name, e.value) for e in SolutionType],
-            tickvals=[e.value for e in SolutionType],
-            title_text='Solution Type',
-            row=3, col=1
-        )
-
-        fig.update_layout(title='Heading Plots', legend_traceorder='normal')
-
-        # First plot - heading in degrees with error bar
-        # calculate uncertainty envelope for heading
-        denom = heading_data.relative_position_enu_m[0]**2 + heading_data.relative_position_enu_m[1]**2
-        dh_e = heading_data.relative_position_enu_m[0] / denom
-        dh_n = heading_data.relative_position_enu_m[2] / denom
-
-        heading_std = np.sqrt(
-            (dh_e * heading_data.position_std_enu_m[0]) ** 2 +
-            (dh_n * heading_data.position_std_enu_m[1]) ** 2
-        )
-
-        envelope = np.arctan(
-            (2 * heading_std / heading_data.baseline_distance_m)
-        )
-        envelope *= 180. / np.pi
-
-        # Display the navigation engine's heading estimate,
-        # if available, for comparison with the heading sensor measurement.
-        if primary_pose_data is not None:
-            fig.add_trace(
-                go.Scatter(
-                    x=primary_pose_data.p1_time,
-                    y=primary_pose_data.ypr_deg[0],
-                    mode='lines',
-                    line={'color': 'yellow'},
-                    name='Reference Heading',
-                    hovertemplate='<b>Time</b>: %{x:.2f}' +
-                                    '<br><b>Heading</b>: %{y:.2f}'
-                ),
-                row=1, col=1
-            )
-
-
-        fig.add_trace(
-            go.Scatter(
-                x=heading_data.p1_time,
-                y=heading_data.heading_true_north_deg,
-                mode='markers',
-                marker={'size': 2},
-                name='Heading',
-                hovertemplate='<b>Time</b>: %{x:.2f}' +
-                                '<br><b>Heading</b>: %{y:.2f}'
-            ),
-            row=1, col=1
-        )
-
-        fig.add_trace(
-            go.Scatter(
-                x=heading_data.p1_time,
-                y=heading_data.heading_true_north_deg + envelope,
-                mode='lines',
-                marker=dict(color="#444"),
-                line=dict(width=0),
-                showlegend=False,
-                hoverinfo='skip'
-            ),
-            row=1, col=1
-        )
-
-        fig.add_trace(
-            go.Scatter(
-                x=heading_data.p1_time,
-                y=heading_data.heading_true_north_deg - envelope,
-                mode='lines',
-                marker=dict(color="#444"),
-                line=dict(width=0),
-                fillcolor='rgba(68, 68, 68, 0.3)',
-                fill='tonexty',
-                showlegend=False,
-                hoverinfo='skip'
-            ),
-            row=1, col=1
-        )
-
-        # Second plot - baseline, ENU components
-        fig.add_trace(
-            go.Scatter(
-                x=heading_data.p1_time,
-                y=heading_data.relative_position_enu_m[0],
-                hovertemplate='<b>Time</b>: %{x:.2f}' +
-                                '<br><b>East</b>: %{y:.2f}',
-                name='East'
-            ),
-            row=2, col=1
-        )
-
-        fig.add_trace(
-            go.Scatter(
-                x=heading_data.p1_time,
-                y=heading_data.relative_position_enu_m[1],
-                hovertemplate='<b>Time</b>: %{x:.2f}' +
-                                '<br><b>North</b>: %{y:.2f}',
-                name='North'
-            ),
-            row=2, col=1
-        )
-
-        fig.add_trace(
-            go.Scatter(
-                x=heading_data.p1_time,
-                y=heading_data.relative_position_enu_m[2],
-                hovertemplate='<b>Time</b>: %{x:.2f}' +
-                                '<br><b>Up</b>: %{y:.2f}',
-                name='Up'
-            ),
-            row=2, col=1
-        )
-
-        fig.add_trace(
-            go.Scatter(
-                x=heading_data.p1_time,
-                y=heading_data.baseline_distance_m,
-                hovertemplate='<b>Time</b>: %{x:.2f}' +
-                                '<br><b>Baseline</b>: %{y:.2f}',
-                name='Baseline'
-            ),
-            row=2, col=1
-        )
-
-        # 3rd plot - solution type
-        fig.add_trace(
-            go.Scatter(
-                x=primary_pose_data.p1_time,
-                y=primary_pose_data.solution_type,
-                mode='markers',
-                hovertemplate='<b>Time</b>: %{x:.2f}' +
-                                '<br><b>Solution</b>: %{text}',
-                text=[str(SolutionType(s)) for s in primary_pose_data.solution_type],
-                name='Primary Solution Type'
-            ),
-            row=3, col=1
-        )
-
-        fig.add_trace(
-            go.Scatter(
-                x=heading_data.p1_time,
-                y=heading_data.solution_type,
-                mode='markers',
-                hovertemplate='<b>Time</b>: %{x:.2f}' +
-                                '<br><b>Solution</b>: %{text}',
-                text=[str(SolutionType(s)) for s in heading_data.solution_type],
-                name='Secondary Solution Type'
-            ),
-            row=3, col=1
-        )
-
-        self._add_figure(name='heading_measurement', figure=fig, title='Measurements: Heading')
-
 
     def plot_relative_position(self):
         """!
@@ -1548,20 +1358,202 @@
 
         self._add_figure(name=filename, figure=figure, title=figure_title)
 
-<<<<<<< HEAD
+    def plot_heading_measurements(self):
+        """!
+        @brief Generate time series plots for heading (degrees) and baseline distance (meters) data.
+        """
+        if self.output_dir is None:
+            return
+
+        # Read the heading measurement data.
+        result = self.reader.read(message_types=[HeadingMeasurement], **self.params)
+        heading_data = result[HeadingMeasurement.MESSAGE_TYPE]
+
+        result = self.reader.read(message_types=[PoseMessage], **self.params)
+        primary_pose_data = result[PoseMessage.MESSAGE_TYPE]
+
+        if len(heading_data.p1_time) == 0:
+            self.logger.info('No heading measurement data available. Skipping plot.')
+            return
+
+        # Setup the figure.
+        fig = make_subplots(
+            rows=3, cols=1,
+            subplot_titles=(
+                'Heading, 2-sigma band',
+                'ENU/Baseline Distance',
+                'Solution Type'
+            ),
+            shared_xaxes=True,
+        )
+
+        fig.update_xaxes(title_text='Time (sec)', showticklabels=True)
+        fig.update_yaxes(title_text='Heading (deg)', row=1, col=1)
+        fig.update_yaxes(title_text='Distance (m)', row=2, col=1)
+        fig.update_yaxes(
+            ticktext=['%s (%d)' % (e.name, e.value) for e in SolutionType],
+            tickvals=[e.value for e in SolutionType],
+            title_text='Solution Type',
+            row=3, col=1
+        )
+
+        fig.update_layout(title='Heading Plots', legend_traceorder='normal')
+
+        # First plot - heading in degrees with error bar
+        # calculate uncertainty envelope for heading
+        denom = heading_data.relative_position_enu_m[0]**2 + heading_data.relative_position_enu_m[1]**2
+        dh_e = heading_data.relative_position_enu_m[0] / denom
+        dh_n = heading_data.relative_position_enu_m[2] / denom
+
+        heading_std = np.sqrt(
+            (dh_e * heading_data.position_std_enu_m[0]) ** 2 +
+            (dh_n * heading_data.position_std_enu_m[1]) ** 2
+        )
+
+        envelope = np.arctan(
+            (2 * heading_std / heading_data.baseline_distance_m)
+        )
+        envelope *= 180. / np.pi
+
+        # Display the navigation engine's heading estimate,
+        # if available, for comparison with the heading sensor measurement.
+        if primary_pose_data is not None:
+            fig.add_trace(
+                go.Scatter(
+                    x=primary_pose_data.p1_time,
+                    y=primary_pose_data.ypr_deg[0],
+                    mode='lines',
+                    line={'color': 'yellow'},
+                    name='Reference Heading',
+                    hovertemplate='<b>Time</b>: %{x:.2f}' +
+                                    '<br><b>Heading</b>: %{y:.2f}'
+                ),
+                row=1, col=1
+            )
+
+
+        fig.add_trace(
+            go.Scatter(
+                x=heading_data.p1_time,
+                y=heading_data.heading_true_north_deg,
+                mode='markers',
+                marker={'size': 2},
+                name='Heading',
+                hovertemplate='<b>Time</b>: %{x:.2f}' +
+                                '<br><b>Heading</b>: %{y:.2f}'
+            ),
+            row=1, col=1
+        )
+
+        fig.add_trace(
+            go.Scatter(
+                x=heading_data.p1_time,
+                y=heading_data.heading_true_north_deg + envelope,
+                mode='lines',
+                marker=dict(color="#444"),
+                line=dict(width=0),
+                showlegend=False,
+                hoverinfo='skip'
+            ),
+            row=1, col=1
+        )
+
+        fig.add_trace(
+            go.Scatter(
+                x=heading_data.p1_time,
+                y=heading_data.heading_true_north_deg - envelope,
+                mode='lines',
+                marker=dict(color="#444"),
+                line=dict(width=0),
+                fillcolor='rgba(68, 68, 68, 0.3)',
+                fill='tonexty',
+                showlegend=False,
+                hoverinfo='skip'
+            ),
+            row=1, col=1
+        )
+
+        # Second plot - baseline, ENU components
+        fig.add_trace(
+            go.Scatter(
+                x=heading_data.p1_time,
+                y=heading_data.relative_position_enu_m[0],
+                hovertemplate='<b>Time</b>: %{x:.2f}' +
+                                '<br><b>East</b>: %{y:.2f}',
+                name='East'
+            ),
+            row=2, col=1
+        )
+
+        fig.add_trace(
+            go.Scatter(
+                x=heading_data.p1_time,
+                y=heading_data.relative_position_enu_m[1],
+                hovertemplate='<b>Time</b>: %{x:.2f}' +
+                                '<br><b>North</b>: %{y:.2f}',
+                name='North'
+            ),
+            row=2, col=1
+        )
+
+        fig.add_trace(
+            go.Scatter(
+                x=heading_data.p1_time,
+                y=heading_data.relative_position_enu_m[2],
+                hovertemplate='<b>Time</b>: %{x:.2f}' +
+                                '<br><b>Up</b>: %{y:.2f}',
+                name='Up'
+            ),
+            row=2, col=1
+        )
+
+        fig.add_trace(
+            go.Scatter(
+                x=heading_data.p1_time,
+                y=heading_data.baseline_distance_m,
+                hovertemplate='<b>Time</b>: %{x:.2f}' +
+                                '<br><b>Baseline</b>: %{y:.2f}',
+                name='Baseline'
+            ),
+            row=2, col=1
+        )
+
+        # 3rd plot - solution type
+        fig.add_trace(
+            go.Scatter(
+                x=primary_pose_data.p1_time,
+                y=primary_pose_data.solution_type,
+                mode='markers',
+                hovertemplate='<b>Time</b>: %{x:.2f}' +
+                                '<br><b>Solution</b>: %{text}',
+                text=[str(SolutionType(s)) for s in primary_pose_data.solution_type],
+                name='Primary Solution Type'
+            ),
+            row=3, col=1
+        )
+
+        fig.add_trace(
+            go.Scatter(
+                x=heading_data.p1_time,
+                y=heading_data.solution_type,
+                mode='markers',
+                hovertemplate='<b>Time</b>: %{x:.2f}' +
+                                '<br><b>Solution</b>: %{text}',
+                text=[str(SolutionType(s)) for s in heading_data.solution_type],
+                name='Secondary Solution Type'
+            ),
+            row=3, col=1
+        )
+
+        self._add_figure(name='heading_measurement', figure=fig, title='Measurements: Heading')
+
     def plot_system_status_profiling(self):
         """!
         @brief Plot system status profiling data.
-=======
-    def plot_heading_measurements(self):
-        """!
-        @brief Generate time series plots for heading (degrees) and baseline distance (meters) data.
->>>>>>> 57d40715
         """
         if self.output_dir is None:
             return
 
-<<<<<<< HEAD
         # Read the data.
         result = self.reader.read(message_types=[ProfileSystemStatusMessage], remove_nan_times=False, **self.params)
         data = result[ProfileSystemStatusMessage.MESSAGE_TYPE]
@@ -2175,189 +2167,6 @@
                                  1, 1)
 
         self._add_figure(name="profile_execution", figure=figure, title="Profiling: Code Execution")
-=======
-        # Read the heading measurement data.
-        result = self.reader.read(message_types=[HeadingMeasurement], **self.params)
-        heading_data = result[HeadingMeasurement.MESSAGE_TYPE]
-
-        result = self.reader.read(message_types=[PoseMessage], **self.params)
-        primary_pose_data = result[PoseMessage.MESSAGE_TYPE]
-
-        if len(heading_data.p1_time) == 0:
-            self.logger.info('No heading measurement data available. Skipping plot.')
-            return
-
-        # Setup the figure.
-        fig = make_subplots(
-            rows=3, cols=1,
-            subplot_titles=(
-                'Heading, 2-sigma band',
-                'ENU/Baseline Distance',
-                'Solution Type'
-            ),
-            shared_xaxes=True,
-        )
-
-        fig.update_xaxes(title_text='Time (sec)', showticklabels=True)
-        fig.update_yaxes(title_text='Heading (deg)', row=1, col=1)
-        fig.update_yaxes(title_text='Distance (m)', row=2, col=1)
-        fig.update_yaxes(
-            ticktext=['%s (%d)' % (e.name, e.value) for e in SolutionType],
-            tickvals=[e.value for e in SolutionType],
-            title_text='Solution Type',
-            row=3, col=1
-        )
-
-        fig.update_layout(title='Heading Plots', legend_traceorder='normal')
-
-        # First plot - heading in degrees with error bar
-        # calculate uncertainty envelope for heading
-        denom = heading_data.relative_position_enu_m[0]**2 + heading_data.relative_position_enu_m[1]**2
-        dh_e = heading_data.relative_position_enu_m[0] / denom
-        dh_n = heading_data.relative_position_enu_m[2] / denom
-
-        heading_std = np.sqrt(
-            (dh_e * heading_data.position_std_enu_m[0]) ** 2 +
-            (dh_n * heading_data.position_std_enu_m[1]) ** 2
-        )
-
-        envelope = np.arctan(
-            (2 * heading_std / heading_data.baseline_distance_m)
-        )
-        envelope *= 180. / np.pi
-
-        # Display the navigation engine's heading estimate,
-        # if available, for comparison with the heading sensor measurement.
-        if primary_pose_data is not None:
-            fig.add_trace(
-                go.Scatter(
-                    x=primary_pose_data.p1_time,
-                    y=primary_pose_data.ypr_deg[0],
-                    mode='lines',
-                    line={'color': 'yellow'},
-                    name='Reference Heading',
-                    hovertemplate='<b>Time</b>: %{x:.2f}' +
-                                    '<br><b>Heading</b>: %{y:.2f}'
-                ),
-                row=1, col=1
-            )
-
-
-        fig.add_trace(
-            go.Scatter(
-                x=heading_data.p1_time,
-                y=heading_data.heading_true_north_deg,
-                mode='markers',
-                marker={'size': 2},
-                name='Heading',
-                hovertemplate='<b>Time</b>: %{x:.2f}' +
-                                '<br><b>Heading</b>: %{y:.2f}'
-            ),
-            row=1, col=1
-        )
-
-        fig.add_trace(
-            go.Scatter(
-                x=heading_data.p1_time,
-                y=heading_data.heading_true_north_deg + envelope,
-                mode='lines',
-                marker=dict(color="#444"),
-                line=dict(width=0),
-                showlegend=False,
-                hoverinfo='skip'
-            ),
-            row=1, col=1
-        )
-
-        fig.add_trace(
-            go.Scatter(
-                x=heading_data.p1_time,
-                y=heading_data.heading_true_north_deg - envelope,
-                mode='lines',
-                marker=dict(color="#444"),
-                line=dict(width=0),
-                fillcolor='rgba(68, 68, 68, 0.3)',
-                fill='tonexty',
-                showlegend=False,
-                hoverinfo='skip'
-            ),
-            row=1, col=1
-        )
-
-        # Second plot - baseline, ENU components
-        fig.add_trace(
-            go.Scatter(
-                x=heading_data.p1_time,
-                y=heading_data.relative_position_enu_m[0],
-                hovertemplate='<b>Time</b>: %{x:.2f}' +
-                                '<br><b>East</b>: %{y:.2f}',
-                name='East'
-            ),
-            row=2, col=1
-        )
-
-        fig.add_trace(
-            go.Scatter(
-                x=heading_data.p1_time,
-                y=heading_data.relative_position_enu_m[1],
-                hovertemplate='<b>Time</b>: %{x:.2f}' +
-                                '<br><b>North</b>: %{y:.2f}',
-                name='North'
-            ),
-            row=2, col=1
-        )
-
-        fig.add_trace(
-            go.Scatter(
-                x=heading_data.p1_time,
-                y=heading_data.relative_position_enu_m[2],
-                hovertemplate='<b>Time</b>: %{x:.2f}' +
-                                '<br><b>Up</b>: %{y:.2f}',
-                name='Up'
-            ),
-            row=2, col=1
-        )
-
-        fig.add_trace(
-            go.Scatter(
-                x=heading_data.p1_time,
-                y=heading_data.baseline_distance_m,
-                hovertemplate='<b>Time</b>: %{x:.2f}' +
-                                '<br><b>Baseline</b>: %{y:.2f}',
-                name='Baseline'
-            ),
-            row=2, col=1
-        )
-
-        # 3rd plot - solution type
-        fig.add_trace(
-            go.Scatter(
-                x=primary_pose_data.p1_time,
-                y=primary_pose_data.solution_type,
-                mode='markers',
-                hovertemplate='<b>Time</b>: %{x:.2f}' +
-                                '<br><b>Solution</b>: %{text}',
-                text=[str(SolutionType(s)) for s in primary_pose_data.solution_type],
-                name='Primary Solution Type'
-            ),
-            row=3, col=1
-        )
-
-        fig.add_trace(
-            go.Scatter(
-                x=heading_data.p1_time,
-                y=heading_data.solution_type,
-                mode='markers',
-                hovertemplate='<b>Time</b>: %{x:.2f}' +
-                                '<br><b>Solution</b>: %{text}',
-                text=[str(SolutionType(s)) for s in heading_data.solution_type],
-                name='Secondary Solution Type'
-            ),
-            row=3, col=1
-        )
-
-        self._add_figure(name='heading_measurement', figure=fig, title='Measurements: Heading')
->>>>>>> 57d40715
 
     def plot_events(self):
         """!
@@ -2827,7 +2636,6 @@
         analyzer.plot_solution_type()
         analyzer.plot_pose()
         analyzer.plot_pose_displacement()
-        analyzer.plot_heading_measurements()
         analyzer.plot_relative_position()
         analyzer.plot_map(mapbox_token=options.mapbox_token)
         analyzer.plot_calibration()
