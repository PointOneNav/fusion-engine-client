--- conflicted
+++ resolved
@@ -1960,21 +1960,14 @@
         if self.output_dir is None:
             return
 
-<<<<<<< HEAD
         # Read the heading measurement data.
         #
         # Internal: We explicitly disable internal sync here to avoid overlap between wrapped RawHeadingOutput from the
         # secondary device and the rewritten versions containing primary device P1 timestamps and sequence numbers.
-        result = self.reader.read(message_types=[RawHeadingOutput, HeadingOutput],
+        result = self.reader.read(message_types=[RawGNSSAttitudeOutput, GNSSAttitudeOutput],
                                   enable_internal_sync=False, **self.params)
-        raw_heading_data = result[RawHeadingOutput.MESSAGE_TYPE]
-        heading_data = result[HeadingOutput.MESSAGE_TYPE]
-=======
-        # Read the attitude measurement data.
-        result = self.reader.read(message_types=[RawGNSSAttitudeOutput, GNSSAttitudeOutput], **self.params)
         raw_heading_data = result[RawGNSSAttitudeOutput.MESSAGE_TYPE]
         heading_data = result[GNSSAttitudeOutput.MESSAGE_TYPE]
->>>>>>> 559d6590
 
         if (len(heading_data.p1_time) == 0) and (len(raw_heading_data.p1_time) == 0):
             self.logger.info('No GNSS attitude measurement data available. Skipping plot.')
