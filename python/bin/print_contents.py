#!/usr/bin/env python3

import io
import os
import sys

# Add the Python root directory (fusion-engine-client/python/) to the import search path.
import numpy as np

root_dir = os.path.normpath(os.path.join(os.path.dirname(__file__), '..'))
sys.path.append(root_dir)

from fusion_engine_client.analysis.file_index import FileIndex, FileIndexBuilder
from fusion_engine_client.messages import MessageHeader, MessagePayload, message_type_to_class, message_type_by_name
from fusion_engine_client.parsers import FusionEngineDecoder
from fusion_engine_client.utils.argument_parser import ArgumentParser
from fusion_engine_client.utils.log import locate_log, DEFAULT_LOG_BASE_DIR
from fusion_engine_client.utils.time_range import TimeRange


def print_message(header, contents, one_line=False):
    if isinstance(contents, MessagePayload):
        parts = str(contents).split('\n')
        parts[0] += ' [sequence=%d, size=%d B]' % (header.sequence_number, header.get_message_size())
        if one_line:
            print(parts[0])
        else:
            print('\n'.join(parts))
    else:
        print('Decoded %s message [sequence=%d, size=%d B]' %
              (header.get_type_string(), header.sequence_number, header.get_message_size()))


if __name__ == "__main__":
    parser = ArgumentParser(description="""\
Decode and print the contents of messages contained in a *.p1log file or other
binary file containing FusionEngine messages. The binary file may also contain
other types of data.
""")

    parser.add_argument(
        '--absolute-time', '--abs', action='store_true',
        help="Interpret the timestamps in --time as absolute P1 times. Otherwise, treat them as relative to the first "
             "message in the file.")
    parser.add_argument(
        '-f', '--format', choices=['pretty', 'oneline'], default='pretty',
        help="Specify the format used to print the message contents.")
    parser.add_argument(
        '-s', '--summary', action='store_true',
        help="Print a summary of the messages in the file.")
    parser.add_argument(
        '--time', type=str, metavar='[START][:END]',
        help="The desired time range to be analyzed. Both start and end may be omitted to read from beginning or to "
             "the end of the file. By default, timestamps are treated as relative to the first message in the file. "
             "See --absolute-time.")
    parser.add_argument(
        '-t', '--type', type=str, action='append',
        help="An optional list of class names corresponding with the message types to be displayed. "
             "Supported types:\n%s" % '\n'.join(['- %s' % c for c in message_type_by_name.keys()]))

    log_parser = parser.add_argument_group('Log Control')
    log_parser.add_argument(
        '--ignore-index', action='store_true',
        help="If set, do not load the .p1i index file corresponding with the .p1log data file. If specified and a .p1i "
             "file does not exist, do not generate one. Otherwise, a .p1i file will be created automatically to "
             "improve data read speed in the future.")
    log_parser.add_argument(
        '--log-base-dir', metavar='DIR', default=DEFAULT_LOG_BASE_DIR,
        help="The base directory containing FusionEngine logs to be searched if a log pattern is specified.")
    log_parser.add_argument(
        '--original', action='store_true',
        help="When loading from a log, load the recorded FusionEngine output file instead of playback results.")
    log_parser.add_argument(
        'log',
        help="The log to be read. May be one of:\n"
             "- The path to a .p1log file or a file containing FusionEngine messages and other content\n"
             "- The path to a FusionEngine log directory\n"
             "- A pattern matching a FusionEngine log directory under the specified base directory "
             "(see find_fusion_engine_log() and --log-base-dir)")

    options = parser.parse_args()

    # Locate the input file and set the output directory.
    input_path, log_id = locate_log(input_path=options.log, log_base_dir=options.log_base_dir, return_log_id=True,
<<<<<<< HEAD
                                    load_original=options.original)
=======
                                    extract_fusion_engine_data=False)
>>>>>>> 58d8e28b
    if input_path is None:
        # locate_log() will log an error.
        sys.exit(1)

    print("Processing input file '%s'." % input_path)

    # Parse the time range.
    time_range = TimeRange.parse(options.time, absolute=options.absolute_time)

    # If the user specified a set of message names, lookup their type values. Below, we will limit the printout to only
    # those message types.
    message_types = []
    if options.type is not None:
        # Convert to lowercase to perform case-insensitive search.
        type_by_name = {k.lower(): v for k, v in message_type_by_name.items()}
        for name in options.type:
            message_type = type_by_name.get(name.lower(), None)
            if message_type is None:
                print("Unrecognized message type '%s'." % name)
                sys.exit(1)
            else:
                message_types.append(message_type)
        message_types = set(message_types)

    # Try to open the index file for faster data access. If no index exists, create one unless --ignore-index is
    # specified.
    index_file = None
    index_builder = None
    if not options.ignore_index:
        index_path = FileIndex.get_path(input_path)
        if os.path.exists(index_path):
            print("Reading index file '%s'." % index_path)
            try:
                index_file = FileIndex(index_path=index_path, data_path=input_path, delete_on_error=True)
            except ValueError as e:
                print(str(e))

        if index_file is not None:
            time_range.p1_t0 = index_file.t0

            # Limit to the user-specified time range.
            start_idx = np.argmax(index_file.time >= time_range.start) if time_range.start is not None else 0
            if start_idx < 0:
                print("No data in requested time range.")
                sys.exit(2)

            end_idx = np.argmax(index_file.time > time_range.end) if time_range.end is not None else len(index_file)
            if end_idx < 0:
                end_idx = len(index_file)

            index_file = index_file[start_idx:end_idx]
        else:
            print("Generating index file '%s'." % index_path)
            index_builder = FileIndexBuilder()

    # If we have an index file and we're only interested in certain message types, locate them in the index.
    if index_file is not None and len(message_types) != 0:
        message_indices = np.where(np.isin(index_file.type, message_types))[0]
    else:
        message_indices = None

    # Process all data in the file.
    decoder = FusionEngineDecoder(return_bytes=True, return_offset=True)

    next_message_count = 0

    first_p1_time_sec = None
    last_p1_time_sec = None
    first_system_time_sec = None
    last_system_time_sec = None
    total_messages = 0
    bytes_read = 0
    bytes_decoded = 0
    message_stats = {}
    with open(input_path, 'rb') as f:
        # Calculate the binary file size.
        f.seek(0, io.SEEK_END)
        input_file_size = f.tell()
        f.seek(0, 0)

        # Process all data in the file.
        still_working = True
        while still_working:
            # If we have an index file, seek to the next message and read it.
            if index_file is not None:
                if next_message_count == len(index_file):
                    break

                # If we're reading all messages, read the next index entry. Otherwise, read the entry for the next
                # message we're interested in.
                if message_indices is None:
                    message_index = next_message_count
                else:
                    message_index = message_indices[next_message_count]
                next_message_count += 1

                # Determine the offset to the message of interest. The index file doesn't store message sizes, so we
                # just deserialize the message header to figure out how much to read.
                offset_bytes = index_file.offset[message_index]

                f.seek(offset_bytes, io.SEEK_SET)
                header_data = f.read(MessageHeader.calcsize())
                header = MessageHeader()
                header.unpack(buffer=header_data, warn_on_unrecognized=False)

                payload_data = f.read(header.payload_size_bytes)
                data = header_data + payload_data
                bytes_read = f.tell()
            # Otherwise, if we do not have an index file, read the next chunk of data and process all of it.
            else:
                data = f.read(1024)
                bytes_read += len(data)

            # No data left in the file. Finished processing.
            if len(data) == 0:
                break

            # Decode the incoming data and print the contents of any complete messages.
            messages = decoder.on_data(data)
            for (header, message, message_raw, offset_bytes) in messages:
                # Extract message timestamps and check if the message is in the user-specified time range (if
                # applicable).
                in_range, p1_time, system_time_ns = time_range.is_in_range(message, return_timestamps=True)

                # Add this message to the index file.
                if index_builder is not None:
                    index_builder.append(message_type=header.message_type, offset_bytes=offset_bytes, p1_time=p1_time)

                # If this message type is in the user-specified list of types, include it. Otherwise, skip it.
                if len(message_types) == 0 or header.message_type in message_types:
                    # Limit to the user-specified time range if applicable.
                    if not in_range:
                        # If we're building an index file, process all messages. Otherwise, if we previously entered the
                        # valid time range and have now gone past it, we're done processing.
                        if index_builder is None and time_range.in_range_started():
                            still_working = False
                            break
                        else:
                            continue

                    bytes_decoded += len(message_raw)

                    # Update the data summary in summary mode, or print the message contents otherwise.
                    if options.summary:
                        if p1_time is not None:
                            if first_p1_time_sec is None:
                                first_p1_time_sec = float(p1_time)
                            last_p1_time_sec = float(p1_time)

                        if system_time_ns is not None:
                            if first_system_time_sec is None:
                                first_system_time_sec = system_time_ns * 1e-9
                            last_system_time_sec = system_time_ns * 1e-9

                        total_messages += 1
                        if header.message_type not in message_stats:
                            message_stats[header.message_type] = {
                                'count': 1
                            }
                        else:
                            entry = message_stats[header.message_type]
                            entry['count'] += 1
                    else:
                        print_message(header, message, one_line=options.format == 'oneline')

    # If we are creating an index file, save it now.
    if index_builder is not None:
        index_path = FileIndex.get_path(input_path)
        index = index_builder.to_index()
        index.save(index_path)

    # Print the data summary.
    if options.summary:
        print('Input file: %s' % input_path)
        print('Log ID: %s' % log_id)
        if first_p1_time_sec is not None:
            print('Duration: %d seconds' % (last_p1_time_sec - first_p1_time_sec))
        elif first_system_time_sec is not None:
            print('Duration: %d seconds' % (last_system_time_sec - first_system_time_sec))
        print('Total data read: %d B' % bytes_read)
        print('Selected data size: %d B' % bytes_decoded)
        print('')

        format_string = '| {:<50} | {:>8} |'
        print(format_string.format('Message Type', 'Count'))
        print(format_string.format('-' * 50, '-' * 8))
        for type, info in message_stats.items():
            print(format_string.format(message_type_to_class[type].__name__, info['count']))
        print(format_string.format('-' * 50, '-' * 8))
        print(format_string.format('Total', total_messages))<|MERGE_RESOLUTION|>--- conflicted
+++ resolved
@@ -82,11 +82,8 @@
 
     # Locate the input file and set the output directory.
     input_path, log_id = locate_log(input_path=options.log, log_base_dir=options.log_base_dir, return_log_id=True,
-<<<<<<< HEAD
-                                    load_original=options.original)
-=======
+                                    load_original=options.original,
                                     extract_fusion_engine_data=False)
->>>>>>> 58d8e28b
     if input_path is None:
         # locate_log() will log an error.
         sys.exit(1)
