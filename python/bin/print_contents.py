#!/usr/bin/env python3

import os
import sys

# Add the Python root directory (fusion-engine-client/python/) to the import search path.
root_dir = os.path.normpath(os.path.join(os.path.dirname(__file__), '..'))
sys.path.append(root_dir)

from fusion_engine_client.messages import MessagePayload, message_type_to_class, message_type_by_name
from fusion_engine_client.parsers import FusionEngineDecoder
from fusion_engine_client.utils.argument_parser import ArgumentParser
from fusion_engine_client.utils.log import locate_log
from fusion_engine_client.utils.time_range import TimeRange


def print_message(header, contents, one_line=False):
    if isinstance(contents, MessagePayload):
        parts = str(contents).split('\n')
        parts[0] += ' [sequence=%d, size=%d B]' % (header.sequence_number, header.get_message_size())
        if one_line:
            print(parts[0])
        else:
            print('\n'.join(parts))
    else:
        print('Decoded %s message [sequence=%d, size=%d B]' %
              (header.get_type_string(), header.sequence_number, header.get_message_size()))


if __name__ == "__main__":
    parser = ArgumentParser(description="""\
Decode and print the contents of messages contained in a *.p1log file or other
binary file containing FusionEngine messages. The binary file may also contain
other types of data.
""")
<<<<<<< HEAD
    parser.add_argument('-t', '--type', type=str, action='append',
                        help="An optional list of class names corresponding with the message types to be displayed. "
                             "Supported types:\n%s" % '\n'.join(['  %s' % c for c in message_type_by_name.keys()]))
    parser.add_argument('-s', '--summary', action='store_true',
                        help="Print a summary of the messages in the file.")

    parser.add_argument('--log-base-dir', metavar='DIR', default='/logs',
                        help="The base directory containing FusionEngine logs to be searched if a log pattern is "
                             "specified.")
    parser.add_argument('--original', action='store_true',
                        help='When loading from a log, load the recorded FusionEngine output file instead of playback '
                             'results.')
    parser.add_argument('log',
                        help="The log to be read. May be one of:\n"
                             "- The path to a .p1log file\n"
                             "- The path to a FusionEngine log directory\n"
                             "- A pattern matching a FusionEngine log directory under the specified base directory "
                             "(see find_fusion_engine_log() and --log-base-dir)")
=======

    parser.add_argument(
        '--absolute-time', '--abs', action='store_true',
        help="Interpret the timestamps in --time as absolute P1 times. Otherwise, treat them as relative to the first "
             "message in the file.")
    parser.add_argument(
        '-f', '--format', choices=['pretty', 'oneline'], default='pretty',
        help="Specify the format used to print the message contents.")
    parser.add_argument(
        '-s', '--summary', action='store_true',
        help="Print a summary of the messages in the file.")
    parser.add_argument(
        '--time', type=str, metavar='[START][:END]',
        help="The desired time range to be analyzed. Both start and end may be omitted to read from beginning or to "
             "the end of the file. By default, timestamps are treated as relative to the first message in the file. "
             "See --absolute-time.")
    parser.add_argument(
        '-t', '--type', type=str, action='append',
        help="An optional list of class names corresponding with the message types to be displayed. "
             "Supported types:\n%s" % '\n'.join(['- %s' % c for c in message_type_by_name.keys()]))

    log_parser = parser.add_argument_group('Log Control')
    log_parser.add_argument(
        '--log-base-dir', metavar='DIR', default='/logs',
        help="The base directory containing FusionEngine logs to be searched if a log pattern is specified.")
    log_parser.add_argument(
        'log',
        help="The log to be read. May be one of:\n"
             "- The path to a .p1log file\n"
             "- The path to a FusionEngine log directory\n"
             "- A pattern matching a FusionEngine log directory under the specified base directory "
             "(see find_fusion_engine_log() and --log-base-dir)")
>>>>>>> 0bde87b0

    options = parser.parse_args()

    # Locate the input file and set the output directory.
    input_path, log_id = locate_log(input_path=options.log, log_base_dir=options.log_base_dir, return_log_id=True,
                                    load_original=options.original)
    if input_path is None:
        # locate_log() will log an error.
        sys.exit(1)

    # Parse the time range.
    time_range = TimeRange.parse(options.time, absolute=options.absolute_time)

    # If the user specified a set of message names, lookup their type values. Below, we will limit the printout to only
    # those message types.
    message_types = []
    if options.type is not None:
        # Convert to lowercase to perform case-insensitive search.
        type_by_name = {k.lower(): v for k, v in message_type_by_name.items()}
        for name in options.type:
            message_type = type_by_name.get(name.lower(), None)
            if message_type is None:
                print("Unrecognized message type '%s'." % name)
                sys.exit(1)
            else:
                message_types.append(message_type)
        message_types = set(message_types)

    # Process all data in the file.
    decoder = FusionEngineDecoder(return_bytes=True)

    first_p1_time_sec = None
    last_p1_time_sec = None
    first_system_time_sec = None
    last_system_time_sec = None
    total_messages = 0
    bytes_read = 0
    bytes_decoded = 0
    message_stats = {}
    with open(input_path, 'rb') as f:
        still_working = True
        while still_working:
            # Read the next message header.
            data = f.read(1024)
            if len(data) == 0:
                break
            else:
                bytes_read += len(data)

            # Decode the incoming data and print the contents of any complete messages.
            messages = decoder.on_data(data)
            for (header, message, message_raw) in messages:
                if len(message_types) == 0 or header.message_type in message_types:
                    # Limit to the user-specified time range if applicable.
                    in_range, p1_time, system_time_ns = time_range.is_in_range(message, return_timestamps=True)
                    if not in_range:
                        if time_range.in_range_started():
                            still_working = False
                            break
                        else:
                            continue

                    bytes_decoded += len(message_raw)

                    # Update the data summary in summary mode, or print the message contents otherwise.
                    if options.summary:
                        if p1_time is not None:
                            if first_p1_time_sec is None:
                                first_p1_time_sec = float(p1_time)
                            last_p1_time_sec = float(p1_time)

                        if system_time_ns is not None:
                            if first_system_time_sec is None:
                                first_system_time_sec = system_time_ns * 1e-9
                            last_system_time_sec = system_time_ns * 1e-9

                        total_messages += 1
                        if header.message_type not in message_stats:
                            message_stats[header.message_type] = {
                                'count': 1
                            }
                        else:
                            entry = message_stats[header.message_type]
                            entry['count'] += 1
                    else:
                        print_message(header, message, one_line=options.format == 'oneline')

    if options.summary:
        print('Input file: %s' % input_path)
        print('Log ID: %s' % log_id)
        if first_p1_time_sec is not None:
            print('Duration: %d seconds' % (last_p1_time_sec - first_p1_time_sec))
        elif first_system_time_sec is not None:
            print('Duration: %d seconds' % (last_system_time_sec - first_system_time_sec))
        print('Total data read: %d B' % bytes_read)
        print('Selected data size: %d B' % bytes_decoded)
        print('')

        format_string = '| {:<50} | {:>8} |'
        print(format_string.format('Message Type', 'Count'))
        print(format_string.format('-' * 50, '-' * 8))
        for type, info in message_stats.items():
            print(format_string.format(message_type_to_class[type].__name__, info['count']))
        print(format_string.format('-' * 50, '-' * 8))
        print(format_string.format('Total', total_messages))<|MERGE_RESOLUTION|>--- conflicted
+++ resolved
@@ -33,26 +33,6 @@
 binary file containing FusionEngine messages. The binary file may also contain
 other types of data.
 """)
-<<<<<<< HEAD
-    parser.add_argument('-t', '--type', type=str, action='append',
-                        help="An optional list of class names corresponding with the message types to be displayed. "
-                             "Supported types:\n%s" % '\n'.join(['  %s' % c for c in message_type_by_name.keys()]))
-    parser.add_argument('-s', '--summary', action='store_true',
-                        help="Print a summary of the messages in the file.")
-
-    parser.add_argument('--log-base-dir', metavar='DIR', default='/logs',
-                        help="The base directory containing FusionEngine logs to be searched if a log pattern is "
-                             "specified.")
-    parser.add_argument('--original', action='store_true',
-                        help='When loading from a log, load the recorded FusionEngine output file instead of playback '
-                             'results.')
-    parser.add_argument('log',
-                        help="The log to be read. May be one of:\n"
-                             "- The path to a .p1log file\n"
-                             "- The path to a FusionEngine log directory\n"
-                             "- A pattern matching a FusionEngine log directory under the specified base directory "
-                             "(see find_fusion_engine_log() and --log-base-dir)")
-=======
 
     parser.add_argument(
         '--absolute-time', '--abs', action='store_true',
@@ -79,13 +59,15 @@
         '--log-base-dir', metavar='DIR', default='/logs',
         help="The base directory containing FusionEngine logs to be searched if a log pattern is specified.")
     log_parser.add_argument(
+        '--original', action='store_true',
+        help="When loading from a log, load the recorded FusionEngine output file instead of playback results.")
+    log_parser.add_argument(
         'log',
         help="The log to be read. May be one of:\n"
              "- The path to a .p1log file\n"
              "- The path to a FusionEngine log directory\n"
              "- A pattern matching a FusionEngine log directory under the specified base directory "
              "(see find_fusion_engine_log() and --log-base-dir)")
->>>>>>> 0bde87b0
 
     options = parser.parse_args()
 
