--- conflicted
+++ resolved
@@ -150,42 +150,6 @@
     # those message types.
     message_types = set()
     if options.message_type is not None:
-<<<<<<< HEAD
-        # Convert to lowercase to perform case-insensitive search.
-        type_by_name = {k.lower(): v for k, v in message_type_by_name.items()}
-
-        # Split comma-separated names. That way the user can specify multiple -m entries or comma-separated names (or
-        # a mix of the two):
-        #   -m Type1,Type2 -m Type 3
-        requested_types = []
-        for name in options.message_type:
-            requested_types.extend(name.split(','))
-
-        for name in requested_types:
-            lower_name = name.lower()
-            message_type = type_by_name.get(lower_name, None)
-            if message_type is None:
-                # If we can't find an exact match for the key, try a partial match.
-                matches = {k: v for k, v in type_by_name.items() if k.startswith(lower_name)}
-                if len(matches) == 1:
-                    message_types.append(next(iter(matches.values())))
-                elif len(matches) > 1:
-                    types = [v for v in matches.values()]
-                    class_names = [message_type_to_class[t].__name__ for t in types]
-                    _logger.info("Found multiple types matching '%s':\n  %s" % (name, '\n  '.join(class_names)))
-                    sys.exit(1)
-                else:
-                    _logger.info("Unrecognized message type '%s'." % name)
-                    sys.exit(1)
-            else:
-                message_types.append(message_type)
-        message_types = set(message_types)
-        # These types both map to the same message so make sure they're both included if either is.
-        if InternalMessageType.LEGACY_PLATFORM_STORAGE_DATA in message_types:
-            message_types.add(MessageType.PLATFORM_STORAGE_DATA)
-        elif MessageType.PLATFORM_STORAGE_DATA in message_types:
-            message_types.add(InternalMessageType.LEGACY_PLATFORM_STORAGE_DATA)
-=======
         # Pattern match to any of:
         #   -m Type1
         #   -m Type1 -m Type2
@@ -200,7 +164,6 @@
         except ValueError as e:
             _logger.error(str(e))
             sys.exit(1)
->>>>>>> 3944c158
 
     # Check if any of the requested message types do _not_ have P1 time (e.g., profiling messages). The index file
     # does not currently contain non-P1 time messages, so if we use it to search for messages we will end up
